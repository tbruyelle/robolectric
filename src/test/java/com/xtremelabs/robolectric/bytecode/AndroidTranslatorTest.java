--- conflicted
+++ resolved
@@ -5,10 +5,6 @@
 import android.content.res.ColorStateList;
 import android.content.res.TypedArray;
 import android.graphics.Paint;
-<<<<<<< HEAD
-=======
-import android.graphics.drawable.Drawable;
->>>>>>> e71c831c
 import android.util.Log;
 import android.view.View;
 import android.widget.TextView;
@@ -17,11 +13,7 @@
 import com.xtremelabs.robolectric.internal.Implementation;
 import com.xtremelabs.robolectric.internal.Implements;
 import com.xtremelabs.robolectric.internal.Instrument;
-<<<<<<< HEAD
 import org.junit.Ignore;
-=======
-import com.xtremelabs.robolectric.shadows.ShadowItemizedOverlay;
->>>>>>> e71c831c
 import org.junit.Test;
 import org.junit.runner.RunWith;
 
@@ -72,13 +64,8 @@
     }
 
     @Test
-<<<<<<< HEAD
     public void whenShadowedClassHasNoDefaultConstructor_generatedDefaultConstructorShouldNotCallShadow() throws Exception {
-        Robolectric.bindShadowClass(ShadowClassWithNoDefaultConstructors.class);
-=======
-    public void testGeneratedDefaultConstructorIsWired() throws Exception {
         Robolectric.bindShadowClass(ShadowClassWithNoDefaultConstructor.class);
->>>>>>> e71c831c
 
         Constructor<ClassWithNoDefaultConstructor> ctor = ClassWithNoDefaultConstructor.class.getDeclaredConstructor();
         ctor.setAccessible(true);
@@ -89,7 +76,7 @@
 
     @Test
     public void directlyOn_shouldCallThroughToOriginalMethodBody() throws Exception {
-        Robolectric.bindShadowClass(ShadowWranglerTest.ExceptionThrowingShadowView.class);
+        Robolectric.bindShadowClass(ExceptionThrowingShadowView.class);
         View view = new View(null);
 
         try {
@@ -111,7 +98,7 @@
 
     @Test
     public void testDirectlyOn_Statics() throws Exception {
-        Robolectric.bindShadowClass(ShadowWranglerTest.ExceptionThrowingShadowView.class);
+        Robolectric.bindShadowClass(ExceptionThrowingShadowView.class);
 
         try {
             View.resolveSize(0, 0);
@@ -275,7 +262,6 @@
         }
     }
 
-<<<<<<< HEAD
     @Implements(View.class)
     public static class ExceptionThrowingShadowView {
         @Implementation
@@ -301,24 +287,17 @@
 
     @Implements(View.class)
     public static class ViewWithoutHashCodeMethod {
-=======
+    }
+
+    @Implements(ClassWithNoDefaultConstructor.class)
+    public static class ShadowClassWithNoDefaultConstructor {
+    }
+
     @Instrument
     @SuppressWarnings({"UnusedDeclaration"})
     public static class ClassWithNoDefaultConstructor {
         ClassWithNoDefaultConstructor(String string) {
         }
->>>>>>> e71c831c
-    }
-
-    @Implements(ClassWithNoDefaultConstructor.class)
-    public static class ShadowClassWithNoDefaultConstructor {
-    }
-
-    @Instrument
-    @SuppressWarnings({"UnusedDeclaration"})
-    public static class ClassWithNoDefaultConstructor {
-        ClassWithNoDefaultConstructor(String string) {
-        }
     }
 
     @Instrument

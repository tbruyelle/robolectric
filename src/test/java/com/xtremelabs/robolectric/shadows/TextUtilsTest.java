package com.xtremelabs.robolectric.shadows;

import android.text.TextPaint;
import android.text.TextUtils;
import com.xtremelabs.robolectric.TestRunners;

import java.util.Arrays;

import org.junit.Test;
import org.junit.runner.RunWith;

import static org.hamcrest.CoreMatchers.*;
import static org.junit.Assert.*;

@RunWith(TestRunners.WithDefaults.class)
public class TextUtilsTest {
    @Test
    public void testExpandTemplate() throws Exception {
        assertThat(
                (String) TextUtils.expandTemplate("a^1b^2c^3d", "A", "B", "C", "D"),
                equalTo("aAbBcCd"));
    }

    @Test
    public void testIsEmpty() throws Exception {
        assertThat(TextUtils.isEmpty(null), equalTo(true));
        assertThat(TextUtils.isEmpty(""), equalTo(true));
        assertThat(TextUtils.isEmpty(" "), equalTo(false));
        assertThat(TextUtils.isEmpty("123"), equalTo(false));
    }

    @Test public void testJoin() {
      assertThat(TextUtils.join(",", new String[] { "1" }), equalTo("1"));
      assertThat(TextUtils.join(",", new String[] { "1", "2", "3" }), equalTo("1,2,3"));
      assertThat(TextUtils.join(",", Arrays.asList("1", "2", "3")), equalTo("1,2,3"));
    }

<<<<<<< HEAD
    @Test
    public void testIsDigitsOnly() throws Exception {
        assertThat(TextUtils.isDigitsOnly("123456"), equalTo(true));
        assertThat(TextUtils.isDigitsOnly("124a56"), equalTo(false));
    }
    
    @Test
    public void testSplit() {
    	//empty
    	assertThat(TextUtils.split("", ",").length, equalTo(0));
    	
    	//one value
    	assertArrayEquals(TextUtils.split("abc", ","), new String[]{"abc"});
    	
    	//two values
    	assertArrayEquals(TextUtils.split("abc,def", ","), new String[]{"abc", "def"});
    	
    	//two values with space
    	assertArrayEquals(TextUtils.split("abc, def", ","), new String[]{"abc", " def"});
   }

    @Test
    public void testEquals() {
        assertThat(TextUtils.equals(null, null), equalTo(true));
        assertThat(TextUtils.equals("", ""), equalTo(true));
        assertThat(TextUtils.equals("a", "a"), equalTo(true));
        assertThat(TextUtils.equals("ab", "ab"), equalTo(true));

        assertThat(TextUtils.equals(null, ""), equalTo(false));
        assertThat(TextUtils.equals("", null), equalTo(false));

        assertThat(TextUtils.equals(null, "a"), equalTo(false));
        assertThat(TextUtils.equals("a", null), equalTo(false));

        assertThat(TextUtils.equals(null, "ab"), equalTo(false));
        assertThat(TextUtils.equals("ab", null), equalTo(false));

        assertThat(TextUtils.equals("", "a"), equalTo(false));
        assertThat(TextUtils.equals("a", ""), equalTo(false));

        assertThat(TextUtils.equals("", "ab"), equalTo(false));
        assertThat(TextUtils.equals("ab", ""), equalTo(false));

        assertThat(TextUtils.equals("a", "ab"), equalTo(false));
        assertThat(TextUtils.equals("ab", "a"), equalTo(false));
=======
    @Test public void testEllipsize() {
        TextPaint p = new TextPaint();
        assertThat(TextUtils.ellipsize("apples", p, 100, TextUtils.TruncateAt.END).toString(), equalTo("apples"));
        assertThat(TextUtils.ellipsize("", p, 100, TextUtils.TruncateAt.END).toString(), equalTo(""));
>>>>>>> 809d8cbb
    }
}<|MERGE_RESOLUTION|>--- conflicted
+++ resolved
@@ -35,7 +35,6 @@
       assertThat(TextUtils.join(",", Arrays.asList("1", "2", "3")), equalTo("1,2,3"));
     }
 
-<<<<<<< HEAD
     @Test
     public void testIsDigitsOnly() throws Exception {
         assertThat(TextUtils.isDigitsOnly("123456"), equalTo(true));
@@ -81,11 +80,11 @@
 
         assertThat(TextUtils.equals("a", "ab"), equalTo(false));
         assertThat(TextUtils.equals("ab", "a"), equalTo(false));
-=======
+    }
+
     @Test public void testEllipsize() {
         TextPaint p = new TextPaint();
         assertThat(TextUtils.ellipsize("apples", p, 100, TextUtils.TruncateAt.END).toString(), equalTo("apples"));
         assertThat(TextUtils.ellipsize("", p, 100, TextUtils.TruncateAt.END).toString(), equalTo(""));
->>>>>>> 809d8cbb
     }
 }
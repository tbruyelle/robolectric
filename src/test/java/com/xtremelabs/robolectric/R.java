--- conflicted
+++ resolved
@@ -51,11 +51,10 @@
 
         public static final int test_submenu_1 = nextId++;
 
-<<<<<<< HEAD
         public static final int fragment = nextId++;
         public static final int dynamic_fragment_container = nextId++;
         public static final int content_view = nextId++;
-=======
+
         public static final int portrait = nextId++;
         public static final int landscape = nextId++;
         public static final int tacos = nextId++;
@@ -64,7 +63,6 @@
         public static int lam_inner_contents = nextId++;
         public static int my_fragment = nextId++;
         public static int my_landscape_fragment = nextId++;
->>>>>>> 809d8cbb
     }
 
     public static final class string {
@@ -73,13 +71,6 @@
         public static final int some_html = nextId++;
         public static final int greeting = nextId++;
         public static final int copy = nextId++;
-    }
-
-    public static final class integer {
-        public static final int meaning_of_life = nextId++;
-        public static final int loneliest_number = nextId++;
-        public static final int there_can_be_only = nextId++;
-        public static final int hex_int = nextId++;
     }
 
     public static final class plurals {
@@ -138,16 +129,13 @@
         public static final int with_invalid_onclick = nextId++;
         public static final int text_views = nextId++;
         public static final int text_views_hints = nextId++;
-<<<<<<< HEAD
         public static final int toplevel_merge = nextId++;
         public static final int tab_activity = nextId++;
         public static final int different_screen_sizes = nextId++;
         public static final int fragment_activity = nextId++;
-=======
-        public static int fragment_contents = nextId++;
-        public static int lam_outer = nextId++;
-        public static int lam_inner = nextId++;
->>>>>>> 809d8cbb
+        public static final int fragment_contents = nextId++;
+        public static final int lam_outer = nextId++;
+        public static final int lam_inner = nextId++;
     }
 
     public static final class raw {
@@ -177,7 +165,6 @@
         public static final int HeaderBar_textStyle3 = 1;
     }
 
-<<<<<<< HEAD
     public static final class dimen {
         public static final int test_dp_dimen = nextId++;
         public static final int test_dip_dimen = nextId++;
@@ -191,16 +178,20 @@
         public static final int test_integer1 = nextId++;
         public static final int test_integer2 = nextId++;
         public static final int test_large_hex = nextId++;
+        public static final int meaning_of_life = nextId++;
+        public static final int loneliest_number = nextId++;
+        public static final int there_can_be_only = nextId++;
+        public static final int hex_int = nextId++;
     }
-    
+
     public static final class bool {
     	public static final int false_bool_value = nextId++;
     	public static final int true_bool_value = nextId++;
     	public static final int zero_is_false = nextId++;
     	public static final int integers_are_true = nextId++;
-=======
+    }
+
     public static final class style {
         public static int FancyStyle = nextId++;
->>>>>>> 809d8cbb
     }
 }
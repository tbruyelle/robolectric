--- conflicted
+++ resolved
@@ -4,16 +4,13 @@
 
 import java.io.BufferedReader;
 import java.io.File;
-<<<<<<< HEAD
+import java.io.FileInputStream;
 import java.io.IOException;
 import java.io.InputStream;
 import java.io.InputStreamReader;
 import java.io.Reader;
 import java.io.StringWriter;
 import java.io.Writer;
-=======
-import java.io.FileInputStream;
->>>>>>> 6ca1c54a
 import java.util.Collection;
 import java.util.Map;
 import java.util.Properties;
@@ -87,21 +84,6 @@
         return new RobolectricConfig(resourceFile(androidManifestFile), null, null);
     }
 
-<<<<<<< HEAD
-    public static String readString(InputStream is) throws IOException {
-        Writer writer = new StringWriter();
-        char[] buffer = new char[1024];
-        try {
-            Reader reader = new BufferedReader(new InputStreamReader(is, "UTF-8"));
-            int n;
-            while ((n = reader.read(buffer)) != -1) {
-                writer.write(buffer, 0, n);
-            }
-        } finally {
-            is.close();
-        }
-        return writer.toString();
-=======
     public static File getSystemResourceDir(String... paths) throws Exception {
        
        Map<String,String> env = System.getenv();
@@ -116,6 +98,20 @@
        }
 
         return file(new File(sdkDir, "platforms/android-10/data/res/"), paths);
->>>>>>> 6ca1c54a
+    }
+
+    public static String readString(InputStream is) throws IOException {
+        Writer writer = new StringWriter();
+        char[] buffer = new char[1024];
+        try {
+            Reader reader = new BufferedReader(new InputStreamReader(is, "UTF-8"));
+            int n;
+            while ((n = reader.read(buffer)) != -1) {
+                writer.write(buffer, 0, n);
+            }
+        } finally {
+            is.close();
+        }
+        return writer.toString();
     }
 }
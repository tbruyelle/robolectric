package com.xtremelabs.robolectric.bytecode;

<<<<<<< HEAD
import java.util.ArrayList;
=======
import com.xtremelabs.robolectric.RobolectricConfig;
import com.xtremelabs.robolectric.RobolectricTestRunner;
import com.xtremelabs.robolectric.internal.RealObject;
import com.xtremelabs.robolectric.internal.RobolectricTestRunnerInterface;
>>>>>>> 6c8a2933
import javassist.CannotCompileException;
import javassist.ClassPool;
import javassist.LoaderClassPath;
import javassist.NotFoundException;

public class RobolectricClassLoader extends javassist.Loader {
    private ClassCache classCache;

    public RobolectricClassLoader(ClassHandler classHandler) {
<<<<<<< HEAD
    	this(classHandler, null);
    }
    
    public RobolectricClassLoader(ClassHandler classHandler, ArrayList<String> customClassNames) {
        super(RobolectricClassLoader.class.getClassLoader(), null);
=======
        this(RobolectricClassLoader.class.getClassLoader(), classHandler);
    }

    public RobolectricClassLoader(ClassLoader classLoader, ClassHandler classHandler) {
        super(classLoader, null);
>>>>>>> 6c8a2933

        delegateLoadingOf(AndroidTranslator.class.getName());
        delegateLoadingOf(ClassHandler.class.getName());

        classCache = new ClassCache(
                RobolectricTestRunner.USE_REAL_ANDROID_SOURCES
                        ? "tmp/cached-robolectrified-REAL-ANDROID-classes.jar"
                        : "tmp/cached-robolectric-classes.jar",
                AndroidTranslator.CACHE_VERSION);
        try {
            ClassPool classPool = new ClassPool();
            classPool.appendClassPath(new LoaderClassPath(classLoader));

            if (classLoader != RobolectricClassLoader.class.getClassLoader()) {
                classPool.appendClassPath(new LoaderClassPath(RobolectricClassLoader.class.getClassLoader()));
            }

            AndroidTranslator androidTranslator = new AndroidTranslator(classHandler, classCache, customClassNames);
            addTranslator(classPool, androidTranslator);
        } catch (NotFoundException e) {
            throw new RuntimeException(e);
        } catch (CannotCompileException e) {
            throw new RuntimeException(e);
        }
    } 
    
    @Override
    public Class loadClass(String name) throws ClassNotFoundException {
        if (RobolectricTestRunner.USE_REAL_ANDROID_SOURCES) {
            boolean shouldComeFromThisClassLoader = !(
                    name.startsWith("org.junit")
                            || name.startsWith("org.hamcrest")
                            || name.startsWith("javassist")
                            || name.equals(AndroidTranslator.class.getName())
                            || name.equals(ClassHandler.class.getName())
                            || name.equals(RealObject.class.getName())
                            || name.equals(ShadowWrangler.class.getName())
                            || name.equals(RobolectricTestRunnerInterface.class.getName())
                            || name.equals(RobolectricConfig.class.getName())
                            || name.equals(Vars.class.getName())
            );

//            System.err.println(name + " should come from class loader? " + shouldComeFromThisClassLoader);

            Class<?> theClass;
            if (shouldComeFromThisClassLoader) {
                theClass = super.loadClass(name);
            } else {
                theClass = RobolectricClassLoader.class.getClassLoader().loadClass(name);
            }

//            try {
//                if (name.contains("Activity"))
//                    System.out.println("method: " + theClass.getDeclaredMethod("onPause"));
//            } catch (NoSuchMethodException e) {
//            }

            return theClass;
        } else {
            return loadClassOld(name);
        }
    }

    private Class loadClassOld(String name) throws ClassNotFoundException {
        boolean shouldComeFromThisClassLoader = !(name.startsWith("org.junit") || name.startsWith("org.hamcrest"));

        Class<?> theClass;
        if (shouldComeFromThisClassLoader) {
            theClass = super.loadClass(name);
        } else {
            theClass = getParent().loadClass(name);
        }

        return theClass;
    }

    public Class<?> bootstrap(Class testClass) {
        String testClassName = testClass.getName();

        try {
            return loadClass(testClassName);
        } catch (ClassNotFoundException e) {
            throw new RuntimeException("Can't load " + testClassName, e);
        }
    }

    @Override protected Class findClass(String name) throws ClassNotFoundException {
        byte[] classBytes = classCache.getClassBytesFor(name);
        if (classBytes != null) {
            return defineClass(name, classBytes, 0, classBytes.length);
        }
        return super.findClass(name);
    }
}<|MERGE_RESOLUTION|>--- conflicted
+++ resolved
@@ -1,36 +1,33 @@
 package com.xtremelabs.robolectric.bytecode;
 
-<<<<<<< HEAD
-import java.util.ArrayList;
-=======
 import com.xtremelabs.robolectric.RobolectricConfig;
 import com.xtremelabs.robolectric.RobolectricTestRunner;
 import com.xtremelabs.robolectric.internal.RealObject;
 import com.xtremelabs.robolectric.internal.RobolectricTestRunnerInterface;
->>>>>>> 6c8a2933
 import javassist.CannotCompileException;
 import javassist.ClassPool;
 import javassist.LoaderClassPath;
 import javassist.NotFoundException;
 
+import java.util.ArrayList;
+
 public class RobolectricClassLoader extends javassist.Loader {
     private ClassCache classCache;
 
     public RobolectricClassLoader(ClassHandler classHandler) {
-<<<<<<< HEAD
-    	this(classHandler, null);
-    }
-    
-    public RobolectricClassLoader(ClassHandler classHandler, ArrayList<String> customClassNames) {
-        super(RobolectricClassLoader.class.getClassLoader(), null);
-=======
         this(RobolectricClassLoader.class.getClassLoader(), classHandler);
     }
 
+    public RobolectricClassLoader(ClassHandler classHandler, ArrayList<String> customClassNames) {
+        this(RobolectricClassLoader.class.getClassLoader(), classHandler, customClassNames);
+    }
+
     public RobolectricClassLoader(ClassLoader classLoader, ClassHandler classHandler) {
+        this(classLoader, classHandler, new ArrayList<String>());
+    }
+
+    public RobolectricClassLoader(ClassLoader classLoader, ClassHandler classHandler, ArrayList<String> customClassNames) {
         super(classLoader, null);
->>>>>>> 6c8a2933
-
         delegateLoadingOf(AndroidTranslator.class.getName());
         delegateLoadingOf(ClassHandler.class.getName());
 
@@ -46,16 +43,16 @@
             if (classLoader != RobolectricClassLoader.class.getClassLoader()) {
                 classPool.appendClassPath(new LoaderClassPath(RobolectricClassLoader.class.getClassLoader()));
             }
+            AndroidTranslator androidTranslator = new AndroidTranslator(classHandler, classCache, customClassNames);
 
-            AndroidTranslator androidTranslator = new AndroidTranslator(classHandler, classCache, customClassNames);
             addTranslator(classPool, androidTranslator);
         } catch (NotFoundException e) {
             throw new RuntimeException(e);
         } catch (CannotCompileException e) {
             throw new RuntimeException(e);
         }
-    } 
-    
+    }
+
     @Override
     public Class loadClass(String name) throws ClassNotFoundException {
         if (RobolectricTestRunner.USE_REAL_ANDROID_SOURCES) {

--- conflicted
+++ resolved
@@ -1,6 +1,15 @@
 package com.xtremelabs.robolectric.res;
 
-import static com.xtremelabs.robolectric.Robolectric.shadowOf;
+import android.content.Context;
+import android.util.AttributeSet;
+import android.view.View;
+import android.view.ViewGroup;
+import android.view.ViewParent;
+import com.xtremelabs.robolectric.internal.TestAttributeSet;
+import org.w3c.dom.Document;
+import org.w3c.dom.NamedNodeMap;
+import org.w3c.dom.Node;
+import org.w3c.dom.NodeList;
 
 import java.io.File;
 import java.lang.reflect.Constructor;
@@ -11,213 +20,9 @@
 import java.util.List;
 import java.util.Map;
 
-import org.w3c.dom.Document;
-import org.w3c.dom.NamedNodeMap;
-import org.w3c.dom.Node;
-import org.w3c.dom.NodeList;
-
-import android.content.Context;
-import android.util.AttributeSet;
-import android.view.View;
-import android.view.ViewGroup;
-import android.view.ViewParent;
-
-import com.xtremelabs.robolectric.internal.TestAttributeSet;
+import static com.xtremelabs.robolectric.Robolectric.shadowOf;
 
 public class ViewLoader extends XmlLoader {
-<<<<<<< HEAD
-	private Map<String, ViewNode> viewNodesByLayoutName = new HashMap<String, ViewNode>();
-	private AttrResourceLoader<View> attrResourceLoader;
-
-	public ViewLoader(ResourceExtractor resourceExtractor, AttrResourceLoader<View> attrResourceLoader) {
-		super(resourceExtractor);
-		this.attrResourceLoader = attrResourceLoader;
-	}
-
-	@Override
-	protected void processResourceXml(File xmlFile, Document document, boolean ignored) throws Exception {
-		ViewNode topLevelNode = new ViewNode("top-level", new HashMap<String, String>());
-		processChildren(document.getChildNodes(), topLevelNode);
-		viewNodesByLayoutName.put("layout/" + xmlFile.getName().replace(".xml", ""), topLevelNode.getChildren().get(0));
-	}
-
-	private void processChildren(NodeList childNodes, ViewNode parent) {
-		for (int i = 0; i < childNodes.getLength(); i++) {
-			Node node = childNodes.item(i);
-			processNode(node, parent);
-		}
-	}
-
-	private void processNode(Node node, ViewNode parent) {
-		String name = node.getNodeName();
-		NamedNodeMap attributes = node.getAttributes();
-		Map<String, String> attrMap = new HashMap<String, String>();
-		if (attributes != null) {
-			int length = attributes.getLength();
-			for (int i = 0; i < length; i++) {
-				Node attr = attributes.item(i);
-				attrMap.put(attr.getNodeName(), attr.getNodeValue());
-			}
-		}
-
-		if (name.equals("requestFocus")) {
-			parent.attributes.put("android:focus", "true");
-			parent.requestFocusOverride = true;
-		} else if (!name.startsWith("#")) {
-			ViewNode viewNode = new ViewNode(name, attrMap);
-			if (parent != null)
-				parent.addChild(viewNode);
-
-			processChildren(node.getChildNodes(), viewNode);
-		}
-	}
-
-	public View inflateView(Context context, String key) {
-		return inflateView(context, key, null);
-	}
-
-	public View inflateView(Context context, String key, View parent) {
-		return inflateView(context, key, null, parent);
-	}
-
-	public View inflateView(Context context, int resourceId, View parent) {
-		return inflateView(context, resourceExtractor.getResourceName(resourceId), parent);
-	}
-
-	private View inflateView(Context context, String key, Map<String, String> attributes, View parent) {
-		ViewNode viewNode = viewNodesByLayoutName.get(key);
-		if (viewNode == null) {
-			throw new RuntimeException("Could not find layout " + key);
-		}
-		try {
-			if (attributes != null) {
-				for (Map.Entry<String, String> entry : attributes.entrySet()) {
-					if (!entry.getKey().equals("layout")) {
-						viewNode.attributes.put(entry.getKey(), entry.getValue());
-					}
-				}
-			}
-			return viewNode.inflate(context, parent);
-		} catch (Exception e) {
-			throw new RuntimeException("error inflating " + key, e);
-		}
-	}
-
-	public class ViewNode {
-		private String name;
-		private final Map<String, String> attributes;
-
-		private List<ViewNode> children = new ArrayList<ViewNode>();
-		boolean requestFocusOverride = false;
-
-		public ViewNode(String name, Map<String, String> attributes) {
-			this.name = name;
-			this.attributes = attributes;
-		}
-
-		public List<ViewNode> getChildren() {
-			return children;
-		}
-
-		public void addChild(ViewNode viewNode) {
-			children.add(viewNode);
-		}
-
-		public View inflate(Context context, View parent) throws Exception {
-			View view = create(context, (ViewGroup) parent);
-
-			for (ViewNode child : children) {
-				child.inflate(context, view);
-			}
-
-			invokeOnFinishInflate(view);
-			return view;
-		}
-
-		private void invokeOnFinishInflate(View view) throws NoSuchMethodException, IllegalAccessException, InvocationTargetException {
-			Method onFinishInflate = View.class.getDeclaredMethod("onFinishInflate");
-			onFinishInflate.setAccessible(true);
-			onFinishInflate.invoke(view);
-		}
-
-		private View create(Context context, ViewGroup parent) throws Exception {
-			if (name.equals("include")) {
-				String layout = attributes.get("layout");
-				View view = inflateView(context, layout.substring(1), attributes, parent);
-				addToParent(parent, view);
-				return view;
-			} else if (name.equals("merge")) {
-				return parent;
-			} else {
-				applyFocusOverride(parent);
-				View view = constructView(context);
-				addToParent(parent, view);
-				shadowOf(view).applyFocus();
-				return view;
-			}
-		}
-
-		private void addToParent(ViewGroup parent, View view) {
-			if (parent != null && parent != view) {
-				parent.addView(view);
-			}
-		}
-
-		private View constructView(Context context) throws InstantiationException, IllegalAccessException, InvocationTargetException, NoSuchMethodException {
-			Class<? extends View> clazz = pickViewClass();
-			try {
-				TestAttributeSet<View> attributeSet = new TestAttributeSet<View>(attributes, resourceExtractor, attrResourceLoader, clazz);
-				return ((Constructor<? extends View>) clazz.getConstructor(Context.class, AttributeSet.class)).newInstance(context, attributeSet);
-			} catch (NoSuchMethodException e) {
-				try {
-					return ((Constructor<? extends View>) clazz.getConstructor(Context.class)).newInstance(context);
-				} catch (NoSuchMethodException e1) {
-					return ((Constructor<? extends View>) clazz.getConstructor(Context.class, String.class)).newInstance(context, "");
-				}
-			}
-		}
-
-		private Class<? extends View> pickViewClass() {
-			Class<? extends View> clazz = loadClass(name);
-			if (clazz == null) {
-				clazz = loadClass("android.view." + name);
-			}
-			if (clazz == null) {
-				clazz = loadClass("android.widget." + name);
-			}
-			if (clazz == null) {
-				clazz = loadClass("android.webkit." + name);
-			}
-			if (clazz == null) {
-				clazz = loadClass("com.google.android.maps." + name);
-			}
-
-			if (clazz == null) {
-				throw new RuntimeException("couldn't find view class " + name);
-			}
-			return clazz;
-		}
-
-		private Class<? extends View> loadClass(String className) {
-			try {
-				// noinspection unchecked
-				return (Class<? extends View>) getClass().getClassLoader().loadClass(className);
-			} catch (ClassNotFoundException e) {
-				return null;
-			}
-		}
-
-		public void applyFocusOverride(ViewParent parent) {
-			if (requestFocusOverride) {
-				View ancestor = (View) parent;
-				while (ancestor.getParent() != null) {
-					ancestor = (View) ancestor.getParent();
-				}
-				ancestor.clearFocus();
-			}
-		}
-	}
-=======
     private Map<String, ViewNode> viewNodesByLayoutName = new HashMap<String, ViewNode>();
     private AttrResourceLoader attrResourceLoader;
 
@@ -409,5 +214,4 @@
             }
         }
     }
->>>>>>> 4105051d
 }
package com.xtremelabs.robolectric.shadows;

import android.content.BroadcastReceiver;
import android.content.ComponentName;
import android.content.ContentResolver;
import android.content.Context;
import android.content.ContextWrapper;
import android.content.Intent;
import android.content.IntentFilter;
import android.content.SharedPreferences;
import android.content.pm.PackageManager;
import android.content.res.AssetManager;
import android.content.res.Resources;
import android.os.Looper;
import com.xtremelabs.robolectric.content.TestSharedPreferences;
import com.xtremelabs.robolectric.internal.Implementation;
import com.xtremelabs.robolectric.internal.Implements;
import com.xtremelabs.robolectric.internal.RealObject;
<<<<<<< HEAD
import com.xtremelabs.robolectric.util.StubPackageManager;

import java.util.ArrayList;
import java.util.List;
=======
import com.xtremelabs.robolectric.res.RobolectricPackageManager;
>>>>>>> c321c87e

import static com.xtremelabs.robolectric.Robolectric.shadowOf;

@SuppressWarnings({"UnusedDeclaration"})
@Implements(ContextWrapper.class)
public class ShadowContextWrapper extends ShadowContext {
    @RealObject private ContextWrapper realContextWrapper;
    private Context baseContext;

    private PackageManager packageManager;

    private String packageName;

    public void __constructor__(Context baseContext) {
        this.baseContext = baseContext;
    }

    @Implementation
    public Context getApplicationContext() {
        return baseContext.getApplicationContext();
    }

    @Implementation
    public Resources getResources() {
        return getApplicationContext().getResources();
    }

    @Implementation
    public ContentResolver getContentResolver() {
        return getApplicationContext().getContentResolver();
    }

    @Implementation
    public Object getSystemService(String name) {
        return getApplicationContext().getSystemService(name);
    }

    @Implementation
    public void sendBroadcast(Intent intent) {
        getApplicationContext().sendBroadcast(intent);
    }

    @Implementation
    public Intent registerReceiver(BroadcastReceiver receiver, IntentFilter filter) {
        return ((ShadowApplication) shadowOf(getApplicationContext())).registerReceiverWithContext(receiver, filter, realContextWrapper);
    }

    @Implementation
    public void unregisterReceiver(BroadcastReceiver broadcastReceiver) {
        getApplicationContext().unregisterReceiver(broadcastReceiver);
    }

    @Implementation
    public String getPackageName() {
        return realContextWrapper == getApplicationContext() ? packageName : getApplicationContext().getPackageName();
    }

    /**
     * Implements Android's {@code PackageManager} with an anonymous inner class.
     *
     * @return a {@code MockPackageManager}
     */
    @Implementation
    public PackageManager getPackageManager() {
        if (packageManager == null) {
<<<<<<< HEAD
            packageManager = new StubPackageManager() {
                public PackageInfo packageInfo;
                public ArrayList<PackageInfo> packageList;

                @Override
                public PackageInfo getPackageInfo(String packageName, int flags) throws NameNotFoundException {
                    ensurePackageInfo();
                    return packageInfo;
                }

                @Override
                public List<PackageInfo> getInstalledPackages(int flags) {
                    ensurePackageInfo();
                    if (packageList == null) {
                        packageList = new ArrayList<PackageInfo>();
                        packageList.add(packageInfo);
                    }
                    return packageList;
                }

                private void ensurePackageInfo() {
                    if (packageInfo == null) {
                        packageInfo = new PackageInfo();
                        packageInfo.packageName = packageName;
                        packageInfo.versionName = "1.0";
                    }
                }

            };
=======
            packageManager = new RobolectricPackageManager(realContextWrapper);
>>>>>>> c321c87e
        }
        return packageManager;
    }

    @Implementation
    public ComponentName startService(Intent service) {
        return getApplicationContext().startService(service);
    }

    @Implementation
    public void startActivity(Intent intent) {
        getApplicationContext().startActivity(intent);
    }

    @Implementation
    public SharedPreferences getSharedPreferences(String name, int mode) {
        return new TestSharedPreferences(getShadowApplication().getSharedPreferenceMap(), name, mode);
    }

    @Implementation
    public AssetManager getAssets() {
        return getResources().getAssets();
    }

    /**
     * Non-Android accessor that delegates to the application to consume and return the next {@code Intent} on the
     * started activities stack.
     *
     * @return the next started {@code Intent} for an activity
     */
    public Intent getNextStartedActivity() {
        return getShadowApplication().getNextStartedActivity();
    }

    /**
     * Non-Android accessor that delegates to the application to return (without consuming) the next {@code Intent} on
     * the started activities stack.
     *
     * @return the next started {@code Intent} for an activity
     */
    public Intent peekNextStartedActivity() {
        return getShadowApplication().peekNextStartedActivity();
    }

    /**
     * Non-Android accessor that delegates to the application to consume and return the next {@code Intent} on the
     * started services stack.
     *
     * @return the next started {@code Intent} for a service
     */
    public Intent getNextStartedService() {
        return getShadowApplication().getNextStartedService();
    }

    /**
     * Return (without consuming) the next {@code Intent} on the started services stack.
     *
     * @return the next started {@code Intent} for a service
     */
    public Intent peekNextStartedService() {
        return getShadowApplication().peekNextStartedService();
    }

    /**
     * Non-Android accessor that is used at start-up to set the package name
     *
     * @param packageName the package name
     */
    public void setPackageName(String packageName) {
        this.packageName = packageName;
    }

    @Implementation
    public Looper getMainLooper() {
        return getShadowApplication().getMainLooper();
    }

    private ShadowApplication getShadowApplication() {
        return ((ShadowApplication) shadowOf(getApplicationContext()));
    }

}<|MERGE_RESOLUTION|>--- conflicted
+++ resolved
@@ -16,14 +16,7 @@
 import com.xtremelabs.robolectric.internal.Implementation;
 import com.xtremelabs.robolectric.internal.Implements;
 import com.xtremelabs.robolectric.internal.RealObject;
-<<<<<<< HEAD
-import com.xtremelabs.robolectric.util.StubPackageManager;
-
-import java.util.ArrayList;
-import java.util.List;
-=======
 import com.xtremelabs.robolectric.res.RobolectricPackageManager;
->>>>>>> c321c87e
 
 import static com.xtremelabs.robolectric.Robolectric.shadowOf;
 
@@ -89,39 +82,7 @@
     @Implementation
     public PackageManager getPackageManager() {
         if (packageManager == null) {
-<<<<<<< HEAD
-            packageManager = new StubPackageManager() {
-                public PackageInfo packageInfo;
-                public ArrayList<PackageInfo> packageList;
-
-                @Override
-                public PackageInfo getPackageInfo(String packageName, int flags) throws NameNotFoundException {
-                    ensurePackageInfo();
-                    return packageInfo;
-                }
-
-                @Override
-                public List<PackageInfo> getInstalledPackages(int flags) {
-                    ensurePackageInfo();
-                    if (packageList == null) {
-                        packageList = new ArrayList<PackageInfo>();
-                        packageList.add(packageInfo);
-                    }
-                    return packageList;
-                }
-
-                private void ensurePackageInfo() {
-                    if (packageInfo == null) {
-                        packageInfo = new PackageInfo();
-                        packageInfo.packageName = packageName;
-                        packageInfo.versionName = "1.0";
-                    }
-                }
-
-            };
-=======
             packageManager = new RobolectricPackageManager(realContextWrapper);
->>>>>>> c321c87e
         }
         return packageManager;
     }

package com.xtremelabs.robolectric.shadows;

import java.util.HashMap;
import java.util.Map;

import android.database.AbstractCursor;
import android.database.CursorIndexOutOfBoundsException;
import android.database.CursorWindow;

import com.xtremelabs.robolectric.internal.Implementation;
import com.xtremelabs.robolectric.internal.Implements;
import com.xtremelabs.robolectric.internal.RealObject;


@Implements(AbstractCursor.class)
public class ShadowAbstractCursor {
    @RealObject private AbstractCursor realAbstractCursor;

//    @Implementation abstract public int getCount();
//    @Implementation  abstract public String[] getColumnNames();
//    @Implementation abstract public String getString(int columnIndex);   
//    @Implementation abstract public short getShort(int columnIndex);
//    @Implementation abstract public int getInt(int columnIndex);
//    @Implementation abstract public long getLong(int columnIndex);
//    @Implementation abstract public float getFloat(int columnIndex);
//    @Implementation abstract public double getDouble(int columnIndex);
//    @Implementation abstract public boolean isNull(int columnIndex);
    
    protected Map<String, Object> currentRow;
    protected int currentRowNumber = -1;
    protected Map<String, Integer> columnNames = new HashMap<String, Integer>();
    protected String[] columnNameArray;
    protected Map<Integer, Map<String, Object>> rows = new HashMap<Integer, Map<String, Object>>();
    protected int rowCount;
    
    @Implementation
    public int getCount() {  	
        return rowCount;
    }
    
    @Implementation
    public boolean moveToFirst() {
    	setPosition(0);
        return realAbstractCursor.getCount() > 0;
    }

    @Implementation
    public int getPosition() {
        return currentRowNumber;
    }
    


    
    @Implementation
    public boolean moveToPosition( int pos ) {
        if (pos >= realAbstractCursor.getCount()) {
            return false;
        }
    	
        setPosition(pos);
        return true;
    }
   
    /**
     * Set currentRowNumber(Int) and currentRow (Map)
     * @param pos = the position to set
     */
    private void setPosition(int pos) {
    	currentRowNumber = pos;
    	if ((-1 == currentRowNumber) || (rowCount == currentRowNumber))
    		currentRow =null;
    	else
    		currentRow = rows.get(currentRowNumber);
    }
    
        
    
   

    @Implementation
    public boolean moveToNext() {
        if (currentRowNumber >= realAbstractCursor.getCount() - 1) {
            return false;
        }
        setPosition(++currentRowNumber);
        return true;
    }
<<<<<<< HEAD
    @Implementation
    public CursorWindow getWindow() {
        return null;
    }
    @Implementation
    public String[] getColumnNames() {
    	return columnNameArray;
    }
    
    @Implementation
    public int getColumnCount() {
        return getColumnNames().length;
    }

=======
    
    @Implementation
    public boolean moveToPrevious() {
        if (currentRowNumber < 0 || realAbstractCursor.getCount() == 0) {
            return false;
        }
        currentRowNumber--;
        return true;
    }
    
    @Implementation
    public boolean isFirst() {
    	return currentRowNumber == 0;
    }
    
    @Implementation
    public boolean isLast() {
    	return currentRowNumber == realAbstractCursor.getCount() - 1;
    }
    
    @Implementation
    public boolean isBeforeFirst() {
    	return currentRowNumber < 0;
    }
    
    @Implementation
    public boolean isAfterLast() {
    	return currentRowNumber >= realAbstractCursor.getCount();
    }
>>>>>>> 9c79fcd1
}<|MERGE_RESOLUTION|>--- conflicted
+++ resolved
@@ -86,7 +86,6 @@
         setPosition(++currentRowNumber);
         return true;
     }
-<<<<<<< HEAD
     @Implementation
     public CursorWindow getWindow() {
         return null;
@@ -101,7 +100,6 @@
         return getColumnNames().length;
     }
 
-=======
     
     @Implementation
     public boolean moveToPrevious() {
@@ -131,5 +129,4 @@
     public boolean isAfterLast() {
     	return currentRowNumber >= realAbstractCursor.getCount();
     }
->>>>>>> 9c79fcd1
 }
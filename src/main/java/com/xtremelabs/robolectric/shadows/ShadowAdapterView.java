package com.xtremelabs.robolectric.shadows;

import android.database.DataSetObserver;
import android.os.Handler;
import android.view.View;
import android.widget.Adapter;
import android.widget.AdapterView;
import com.xtremelabs.robolectric.internal.Implementation;
import com.xtremelabs.robolectric.internal.Implements;
import com.xtremelabs.robolectric.internal.RealObject;

import java.util.ArrayList;
import java.util.List;

@SuppressWarnings({"UnusedDeclaration"})
@Implements(AdapterView.class)
public class ShadowAdapterView extends ShadowViewGroup {
    @RealObject private AdapterView realAdapterView;

    private Adapter adapter;
	private View mEmptyView;
    private AdapterView.OnItemSelectedListener onItemSelectedListener;
    private AdapterView.OnItemClickListener onItemClickListener;
    private boolean valid = false;
    private int selectedPosition;
    private int itemCount = 0;

    private List<Object> previousItems = new ArrayList<Object>();

    @Implementation
    public void setAdapter(Adapter adapter) {
        this.adapter = adapter;
<<<<<<< HEAD
        if (adapter != null) {
        	adapter.registerDataSetObserver(new AdapterViewDataSetObserver());
=======

        if (null != adapter) {
            adapter.registerDataSetObserver(new AdapterViewDataSetObserver());
>>>>>>> 39a41614
        }

        invalidateAndScheduleUpdate();
        setSelection(0);
    }
    
    @Implementation
    public void setEmptyView(View emptyView) {
		this.mEmptyView = emptyView;
		updateEmptyStatus(adapter == null || adapter.isEmpty());
    }

    private void invalidateAndScheduleUpdate() {
        valid = false;
        itemCount = adapter == null ? 0 : adapter.getCount();
        updateEmptyStatus(itemCount == 0);
        
        new Handler().post(new Runnable() {
            @Override
            public void run() {
                if (!valid) {
                    update();
                    valid = true;
                }
            }
        });
    }
    
    private void updateEmptyStatus(boolean empty) {
    	// code taken from the real AdapterView and commented out where not (yet?) applicable
    	
    	// we don't deal with filterMode yet...
//        if (isInFilterMode()) {
//            empty = false;
//        }

        if (empty) {
            if (mEmptyView != null) {
                mEmptyView.setVisibility(View.VISIBLE);
                setVisibility(View.GONE);
            } else {
                // If the caller just removed our empty view, make sure the list view is visible
                setVisibility(View.VISIBLE);
            }

            // leave layout for the moment...
//            // We are now GONE, so pending layouts will not be dispatched.
//            // Force one here to make sure that the state of the list matches
//            // the state of the adapter.
//            if (mDataChanged) {
//                this.onLayout(false, mLeft, mTop, mRight, mBottom);
//            }
        } else {
            if (mEmptyView != null) mEmptyView.setVisibility(View.GONE);
            setVisibility(View.VISIBLE);
        }
    }

    /**
     * Check if our adapter's items have changed without {@code onChanged()} or {@code onInvalidated()} having been called.
     *
     * @return true if the object is valid, false if not
     * @throws RuntimeException if the items have been changed without notification
     */
    public boolean checkValidity() {
        update();
        return valid;
    }

    /**
     * Non-Android accessor.
     *
     * @return the index of the selected item
     */
    @Implementation
    public int getSelectedItemPosition() {
        return selectedPosition;
    }

    @Implementation
    public Object getSelectedItem() {
        int pos = getSelectedItemPosition();
        return getItemAtPosition(pos);
    }

    @Implementation
    public Adapter getAdapter() {
        return adapter;
    }

    @Implementation
    public int getCount() {
        return itemCount;
    }

    @Implementation
    public void setOnItemSelectedListener(AdapterView.OnItemSelectedListener listener) {
        this.onItemSelectedListener = listener;
    }

    @Implementation
    public final AdapterView.OnItemSelectedListener getOnItemSelectedListener() {
        return onItemSelectedListener;
    }

    @Implementation
    public void setOnItemClickListener(AdapterView.OnItemClickListener listener) {
        this.onItemClickListener = listener;
    }

    @Implementation
    public final AdapterView.OnItemClickListener getOnItemClickListener() {
        return onItemClickListener;
    }

    @Implementation
    public Object getItemAtPosition(int position) {
        Adapter adapter = getAdapter();
        return (adapter == null || position < 0) ? null : adapter.getItem(position);
    }

    @Implementation
    public long getItemIdAtPosition(int position) {
        Adapter adapter = getAdapter();
        return (adapter == null || position < 0) ? AdapterView.INVALID_ROW_ID : adapter.getItemId(position);
    }

    @Implementation
    public void setSelection(final int position) {
        selectedPosition = position;
        new Handler().post(new Runnable() {
            @Override
            public void run() {
                if (onItemSelectedListener != null) {
                    onItemSelectedListener.onItemSelected(realAdapterView, getChildAt(position), position, getAdapter().getItemId(position));
                }
            }
        });
    }

    @Implementation
    public boolean performItemClick(View view, int position, long id) {
        if (onItemClickListener != null) {
            onItemClickListener.onItemClick(realAdapterView, view, position, id);
            return true;
        }
        return false;
    }

    private void update() {
        removeAllViews();

        Adapter adapter = getAdapter();
        if (adapter != null) {
            if (valid && previousItems.size() != adapter.getCount()) {
                throw new ArrayIndexOutOfBoundsException("view is valid but adapter.getCount() has changed from " + previousItems.size() + " to " + adapter.getCount());
            }

            List<Object> newItems = new ArrayList<Object>();
            for (int i = 0; i < adapter.getCount(); i++) {
                newItems.add(adapter.getItem(i));
                addView(adapter.getView(i, null, realAdapterView));
            }

            if (valid && !newItems.equals(previousItems)) {
                throw new RuntimeException("view is valid but current items <" + newItems + "> don't match previous items <" + previousItems + ">");
            }
            previousItems = newItems;
        }
    }

    /**
     * Simple default implementation of {@code android.database.DataSetObserver}
     */
    protected class AdapterViewDataSetObserver extends DataSetObserver {
        @Override
        public void onChanged() {
            invalidateAndScheduleUpdate();
        }

        @Override
        public void onInvalidated() {
            invalidateAndScheduleUpdate();
        }
    }
}<|MERGE_RESOLUTION|>--- conflicted
+++ resolved
@@ -30,14 +30,9 @@
     @Implementation
     public void setAdapter(Adapter adapter) {
         this.adapter = adapter;
-<<<<<<< HEAD
-        if (adapter != null) {
-        	adapter.registerDataSetObserver(new AdapterViewDataSetObserver());
-=======
 
         if (null != adapter) {
             adapter.registerDataSetObserver(new AdapterViewDataSetObserver());
->>>>>>> 39a41614
         }
 
         invalidateAndScheduleUpdate();

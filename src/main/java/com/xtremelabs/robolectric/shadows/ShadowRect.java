package com.xtremelabs.robolectric.shadows;

import android.graphics.Rect;
import com.xtremelabs.robolectric.internal.Implementation;
import com.xtremelabs.robolectric.internal.Implements;
import com.xtremelabs.robolectric.internal.RealObject;

import java.io.PrintWriter;
import java.util.regex.Matcher;
import java.util.regex.Pattern;

import static com.xtremelabs.robolectric.Robolectric.shadowOf_;

@Implements(Rect.class)
public class ShadowRect {
    @RealObject Rect realRect;

    private static final Pattern FLATTENED_PATTERN = Pattern.compile(
            "(-?\\d+) (-?\\d+) (-?\\d+) (-?\\d+)");

    public void __constructor__(int left, int top, int right, int bottom) {
        realRect.left = left;
        realRect.top = top;
        realRect.right = right;
        realRect.bottom = bottom;
    }

<<<<<<< HEAD
    public void __constructor__(Rect r) {
        realRect.left = r.left;
        realRect.top = r.top;
        realRect.right = r.right;
        realRect.bottom = r.bottom;
=======
    public void __constructor__(Rect otherRect) {
        realRect.left = otherRect.left;
        realRect.top = otherRect.top;
        realRect.right = otherRect.right;
        realRect.bottom = otherRect.bottom;
    }

    @Implementation    
    public void set(Rect rect) {
        set(rect.left, rect.top, rect.right, rect.bottom);
    }
    
    @Implementation
    public void set(int left, int top, int right, int bottom) {
        realRect.left = left;
        realRect.top = top;
        realRect.right = right;
        realRect.bottom = bottom;
    }

    @Implementation
    public int width() {
        return realRect.right - realRect.left;
    }

    @Implementation
    public int height() {
        return realRect.bottom - realRect.top;
>>>>>>> 6ca1c54a
    }

    @Implementation
    @Override
    public boolean equals(Object obj) {
        if (obj == null) return false;
        Object o = shadowOf_(obj);
        if (o == null) return false;
        if (getClass() != o.getClass()) return false;
        if (this == o) return true;

        Rect r = (Rect) obj;
        return realRect.left == r.left && realRect.top == r.top && realRect.right == r.right
                && realRect.bottom == r.bottom;
    }

    @Implementation
    @Override
    public String toString() {
        StringBuilder sb = new StringBuilder(32);
        sb.append("Rect("); sb.append(realRect.left); sb.append(", ");
        sb.append(realRect.top); sb.append(" - "); sb.append(realRect.right);
        sb.append(", "); sb.append(realRect.bottom); sb.append(")");
        return sb.toString();
    }

    @Implementation
    public String toShortString() {
        return toShortString(new StringBuilder(32));
    }
    
    public String toShortString(StringBuilder sb) {
        sb.setLength(0);
        sb.append('['); sb.append(realRect.left); sb.append(',');
        sb.append(realRect.top); sb.append("]["); sb.append(realRect.right);
        sb.append(','); sb.append(realRect.bottom); sb.append(']');
        return sb.toString();
    }

    @Implementation
    public String flattenToString() {
        StringBuilder sb = new StringBuilder(32);
        // WARNING: Do not change the format of this string, it must be
        // preserved because Rects are saved in this flattened format.
        sb.append(realRect.left);
        sb.append(' ');
        sb.append(realRect.top);
        sb.append(' ');
        sb.append(realRect.right);
        sb.append(' ');
        sb.append(realRect.bottom);
        return sb.toString();
    }
<<<<<<< HEAD

    @Implementation
    public static Rect unflattenFromString(String str) {
        Matcher matcher = FLATTENED_PATTERN.matcher(str);
        if (!matcher.matches()) {
            return null;
        }
        return new Rect(Integer.parseInt(matcher.group(1)),
                Integer.parseInt(matcher.group(2)),
                Integer.parseInt(matcher.group(3)),
                Integer.parseInt(matcher.group(4)));
    }
    
    public void printShortString(PrintWriter pw) {
        pw.print('['); pw.print(realRect.left); pw.print(',');
        pw.print(realRect.top); pw.print("]["); pw.print(realRect.right);
        pw.print(','); pw.print(realRect.bottom); pw.print(']');
    }
    
    @Implementation
    public final boolean isEmpty() {
        return realRect.left >= realRect.right || realRect.top >= realRect.bottom;
    }

    @Implementation
    public final int width() {
        return realRect.right - realRect.left;
    }

    @Implementation
    public final int height() {
        return realRect.bottom - realRect.top;
    }
    
    @Implementation
    public final int centerX() {
        return (realRect.left + realRect.right) >> 1;
    }
    
    @Implementation
    public final int centerY() {
        return (realRect.top + realRect.bottom) >> 1;
    }
    
    @Implementation
    public final float exactCenterX() {
        return (realRect.left + realRect.right) * 0.5f;
    }
    
    @Implementation
    public final float exactCenterY() {
        return (realRect.top + realRect.bottom) * 0.5f;
    }

    @Implementation
    public void setEmpty() {
        realRect.left = realRect.right = realRect.top = realRect.bottom = 0;
    }

    @Implementation
    public void set(int left, int top, int right, int bottom) {
        realRect.left = left;
        realRect.top = top;
        realRect.right = right;
        realRect.bottom = bottom;
    }

    @Implementation
    public void set(Rect src) {
        realRect.left = src.left;
        realRect.top = src.top;
        realRect.right = src.right;
        realRect.bottom = src.bottom;
    }

    @Implementation
    public void offset(int dx, int dy) {
        realRect.left += dx;
        realRect.top += dy;
        realRect.right += dx;
        realRect.bottom += dy;
    }

    @Implementation
    public void offsetTo(int newLeft, int newTop) {
        realRect.right += newLeft - realRect.left;
        realRect.bottom += newTop - realRect.top;
        realRect.left = newLeft;
        realRect.top = newTop;
    }

    @Implementation
    public void inset(int dx, int dy) {
        realRect.left += dx;
        realRect.top += dy;
        realRect.right -= dx;
        realRect.bottom -= dy;
    }

    @Implementation
    public boolean contains(int x, int y) {
        return realRect.left < realRect.right && realRect.top < realRect.bottom  // check for empty first
               && x >= realRect.left && x < realRect.right && y >= realRect.top && y < realRect.bottom;
    }

    @Implementation
    public boolean contains(int left, int top, int right, int bottom) {
               // check for empty first
        return realRect.left < realRect.right && realRect.top < realRect.bottom
               // now check for containment
                && realRect.left <= left && realRect.top <= top
                && realRect.right >= right && realRect.bottom >= bottom;
    }

    @Implementation
    public boolean contains(Rect r) {
               // check for empty first
        return realRect.left < realRect.right && realRect.top < realRect.bottom
               // now check for containment
               && realRect.left <= r.left && realRect.top <= r.top
               && realRect.right >= r.right && realRect.bottom >= r.bottom;
    }

    @Implementation
    public boolean intersect(int left, int top, int right, int bottom) {
        if (realRect.left < right && left < realRect.right
                && realRect.top < bottom && top < realRect.bottom) {
            if (realRect.left < left) {
                realRect.left = left;
            }
            if (realRect.top < top) {
                realRect.top = top;
            }
            if (realRect.right > right) {
                realRect.right = right;
            }
            if (realRect.bottom > bottom) {
                realRect.bottom = bottom;
            }
            return true;
        }
        return false;
=======
    
    @Implementation
    public boolean contains(int x, int y) {
    	return x > realRect.left && x < realRect.right
    			&& y >= realRect.top && y <= realRect.bottom;
    } 

    @Implementation
    public boolean contains(Rect r) {
    	return equals(r)
    			|| (contains(r.left, r.top) && contains(r.right, r.top)
    					&& contains(r.left, r.bottom) && contains(r.right, r.bottom));
    }
    
    @Implementation
	public static boolean intersects(Rect a, Rect b) {
    	return a.left < b.right && b.left < a.right
    			&& a.top < b.bottom && b.top < a.bottom;
>>>>>>> 6ca1c54a
    }
    
    @Implementation
    public boolean intersect(Rect r) {
<<<<<<< HEAD
        return intersect(r.left, r.top, r.right, r.bottom);
    }

    @Implementation
    public boolean setIntersect(Rect a, Rect b) {
        if (a.left < b.right && b.left < a.right
                && a.top < b.bottom && b.top < a.bottom) {
            realRect.left = Math.max(a.left, b.left);
            realRect.top = Math.max(a.top, b.top);
            realRect.right = Math.min(a.right, b.right);
            realRect.bottom = Math.min(a.bottom, b.bottom);
            return true;
        }
        return false;
    }

    @Implementation
    public boolean intersects(int left, int top, int right, int bottom) {
        return realRect.left < right && left < realRect.right
               && realRect.top < bottom && top < realRect.bottom;
    }

    @Implementation
    public static boolean intersects(Rect a, Rect b) {
        return a.left < b.right && b.left < a.right
               && a.top < b.bottom && b.top < a.bottom;
    }

    @Implementation
    public void union(int left, int top, int right, int bottom) {
        if ((left < right) && (top < bottom)) {
            if ((realRect.left < realRect.right) && (realRect.top < realRect.bottom)) {
                if (realRect.left > left)
                    realRect.left = left;
                if (realRect.top > top)
                    realRect.top = top;
                if (realRect.right < right)
                    realRect.right = right;
                if (realRect.bottom < bottom)
                    realRect.bottom = bottom;
            } else {
                realRect.left = left;
                realRect.top = top;
                realRect.right = right;
                realRect.bottom = bottom;
            }
        }
    }

    @Implementation
    public void union(Rect r) {
        union(r.left, r.top, r.right, r.bottom);
    }
    
    @Implementation
    public void union(int x, int y) {
        if (x < realRect.left) {
            realRect.left = x;
        } else if (x > realRect.right) {
            realRect.right = x;
        }
        if (y < realRect.top) {
            realRect.top = y;
        } else if (y > realRect.bottom) {
            realRect.bottom = y;
        }
    }

    @Implementation
    public void sort() {
        if (realRect.left > realRect.right) {
            int temp = realRect.left;
            realRect.left = realRect.right;
            realRect.right = temp;
        }
        if (realRect.top > realRect.bottom) {
            int temp = realRect.top;
            realRect.top = realRect.bottom;
            realRect.bottom = temp;
        }
    }

    public void scale(float scale) {
        if (scale != 1.0f) {
            realRect.left = (int) (realRect.left * scale + 0.5f);
            realRect.top = (int) (realRect.top * scale + 0.5f);
            realRect.right = (int) (realRect.right * scale + 0.5f);
            realRect.bottom = (int) (realRect.bottom * scale + 0.5f);
        }
=======
    	return intersects(realRect, r);
    }
    
    @Implementation
    public boolean intersect(int left, int top, int right, int bottom) {
    	return intersect(new Rect(left, top, right, bottom));
    }
    
    @Implementation
    public void offset(int dx, int dy) {
      realRect.left += dx;
      realRect.right += dx;
      realRect.top += dy;
      realRect.bottom += dy;
>>>>>>> 6ca1c54a
    }
}<|MERGE_RESOLUTION|>--- conflicted
+++ resolved
@@ -25,13 +25,6 @@
         realRect.bottom = bottom;
     }
 
-<<<<<<< HEAD
-    public void __constructor__(Rect r) {
-        realRect.left = r.left;
-        realRect.top = r.top;
-        realRect.right = r.right;
-        realRect.bottom = r.bottom;
-=======
     public void __constructor__(Rect otherRect) {
         realRect.left = otherRect.left;
         realRect.top = otherRect.top;
@@ -55,12 +48,6 @@
     @Implementation
     public int width() {
         return realRect.right - realRect.left;
-    }
-
-    @Implementation
-    public int height() {
-        return realRect.bottom - realRect.top;
->>>>>>> 6ca1c54a
     }
 
     @Implementation
@@ -114,7 +101,6 @@
         sb.append(realRect.bottom);
         return sb.toString();
     }
-<<<<<<< HEAD
 
     @Implementation
     public static Rect unflattenFromString(String str) {
@@ -257,31 +243,10 @@
             return true;
         }
         return false;
-=======
-    
-    @Implementation
-    public boolean contains(int x, int y) {
-    	return x > realRect.left && x < realRect.right
-    			&& y >= realRect.top && y <= realRect.bottom;
-    } 
-
-    @Implementation
-    public boolean contains(Rect r) {
-    	return equals(r)
-    			|| (contains(r.left, r.top) && contains(r.right, r.top)
-    					&& contains(r.left, r.bottom) && contains(r.right, r.bottom));
-    }
-    
-    @Implementation
-	public static boolean intersects(Rect a, Rect b) {
-    	return a.left < b.right && b.left < a.right
-    			&& a.top < b.bottom && b.top < a.bottom;
->>>>>>> 6ca1c54a
     }
     
     @Implementation
     public boolean intersect(Rect r) {
-<<<<<<< HEAD
         return intersect(r.left, r.top, r.right, r.bottom);
     }
 
@@ -371,21 +336,5 @@
             realRect.right = (int) (realRect.right * scale + 0.5f);
             realRect.bottom = (int) (realRect.bottom * scale + 0.5f);
         }
-=======
-    	return intersects(realRect, r);
-    }
-    
-    @Implementation
-    public boolean intersect(int left, int top, int right, int bottom) {
-    	return intersect(new Rect(left, top, right, bottom));
-    }
-    
-    @Implementation
-    public void offset(int dx, int dy) {
-      realRect.left += dx;
-      realRect.right += dx;
-      realRect.top += dy;
-      realRect.bottom += dy;
->>>>>>> 6ca1c54a
     }
 }
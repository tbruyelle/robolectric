--- conflicted
+++ resolved
@@ -45,89 +45,6 @@
     private List<IntentForResult> startedActivitiesForResults = new ArrayList<IntentForResult>();
 
     private Map<Intent, Integer> intentRequestCodeMap = new HashMap<Intent, Integer>();
-<<<<<<< HEAD
-    private int requestedOrientation;
-
-    public void callOnCreate(Bundle bundle) {
-        invokeReflectively("onCreate", Bundle.class, bundle);
-    }
-
-    public void callOnRestoreInstanceState(Bundle savedInstanceState) {
-        invokeReflectively("onRestoreInstanceState", Bundle.class, savedInstanceState);
-    }
-
-    public void callOnPostCreate(android.os.Bundle savedInstanceState) {
-        invokeReflectively("onPostCreate", Bundle.class, savedInstanceState);
-    }
-
-    public void callOnStart() {
-        invokeReflectively("onStart");
-    }
-
-    public void callOnRestart() {
-        invokeReflectively("onRestart");
-    }
-
-    public void callOnResume() {
-        invokeReflectively("onResume");
-    }
-
-    public void callOnPostResume() {
-        invokeReflectively("onPostResume");
-    }
-
-    public void callOnNewIntent(android.content.Intent intent) {
-        invokeReflectively("onNewIntent", Intent.class, intent);
-    }
-
-    public void callOnSaveInstanceState(android.os.Bundle outState) {
-        invokeReflectively("onSaveInstanceState", Bundle.class, outState);
-    }
-
-    public void callOnPause() {
-        invokeReflectively("onPause");
-    }
-
-    public void callOnUserLeaveHint() {
-        invokeReflectively("onUserLeaveHint");
-    }
-
-    public void callOnStop() {
-        invokeReflectively("onStop");
-    }
-
-    public void callOnDestroy() {
-        invokeReflectively("onDestroy");
-    }
-
-    private void invokeReflectively(String methodName, Class<?> argClass, Object arg) {
-        try {
-            Method method = Activity.class.getDeclaredMethod(methodName, argClass);
-            method.setAccessible(true);
-            method.invoke(realActivity, arg);
-        } catch (IllegalAccessException e) {
-            throw new RuntimeException(e);
-        } catch (InvocationTargetException e) {
-            throw new RuntimeException(e);
-        } catch (NoSuchMethodException e) {
-            throw new RuntimeException(e);
-        }
-    }
-
-    private void invokeReflectively(String methodName) {
-        try {
-            Method method = Activity.class.getDeclaredMethod(methodName);
-            method.setAccessible(true);
-            method.invoke(realActivity);
-        } catch (IllegalAccessException e) {
-            throw new RuntimeException(e);
-        } catch (InvocationTargetException e) {
-            throw new RuntimeException(e);
-        } catch (NoSuchMethodException e) {
-            throw new RuntimeException(e);
-        }
-    }
-=======
     private int requestedOrientation = -1;
     private View currentFocus;
     private Integer lastShownDialogId = null;
@@ -136,7 +53,86 @@
     private Object lastNonConfigurationInstance;
     private Map<Integer, Dialog> dialogForId = new HashMap<Integer, Dialog>();
     private CharSequence title;
->>>>>>> 6ca1c54a
+
+    public void callOnCreate(Bundle bundle) {
+        invokeReflectively("onCreate", Bundle.class, bundle);
+    }
+
+    public void callOnRestoreInstanceState(Bundle savedInstanceState) {
+        invokeReflectively("onRestoreInstanceState", Bundle.class, savedInstanceState);
+    }
+
+    public void callOnPostCreate(android.os.Bundle savedInstanceState) {
+        invokeReflectively("onPostCreate", Bundle.class, savedInstanceState);
+    }
+
+    public void callOnStart() {
+        invokeReflectively("onStart");
+    }
+
+    public void callOnRestart() {
+        invokeReflectively("onRestart");
+    }
+
+    public void callOnResume() {
+        invokeReflectively("onResume");
+    }
+
+    public void callOnPostResume() {
+        invokeReflectively("onPostResume");
+    }
+
+    public void callOnNewIntent(android.content.Intent intent) {
+        invokeReflectively("onNewIntent", Intent.class, intent);
+    }
+
+    public void callOnSaveInstanceState(android.os.Bundle outState) {
+        invokeReflectively("onSaveInstanceState", Bundle.class, outState);
+    }
+
+    public void callOnPause() {
+        invokeReflectively("onPause");
+    }
+
+    public void callOnUserLeaveHint() {
+        invokeReflectively("onUserLeaveHint");
+    }
+
+    public void callOnStop() {
+        invokeReflectively("onStop");
+    }
+
+    public void callOnDestroy() {
+        invokeReflectively("onDestroy");
+    }
+
+    private void invokeReflectively(String methodName, Class<?> argClass, Object arg) {
+        try {
+            Method method = Activity.class.getDeclaredMethod(methodName, argClass);
+            method.setAccessible(true);
+            method.invoke(realActivity, arg);
+        } catch (IllegalAccessException e) {
+            throw new RuntimeException(e);
+        } catch (InvocationTargetException e) {
+            throw new RuntimeException(e);
+        } catch (NoSuchMethodException e) {
+            throw new RuntimeException(e);
+        }
+    }
+
+    private void invokeReflectively(String methodName) {
+        try {
+            Method method = Activity.class.getDeclaredMethod(methodName);
+            method.setAccessible(true);
+            method.invoke(realActivity);
+        } catch (IllegalAccessException e) {
+            throw new RuntimeException(e);
+        } catch (InvocationTargetException e) {
+            throw new RuntimeException(e);
+        } catch (NoSuchMethodException e) {
+            throw new RuntimeException(e);
+        }
+    }
 
     @Implementation
     public final Application getApplication() {
@@ -294,35 +290,26 @@
     }
 
     @Implementation
-<<<<<<< HEAD
+    public WindowManager getWindowManager() {
+        return (WindowManager) Robolectric.application.getSystemService(Context.WINDOW_SERVICE);
+    }
+
+    @Implementation
     public void setRequestedOrientation(int requestedOrientation) {
         if (getParent() != null){
             getParent().setRequestedOrientation(requestedOrientation);
         } else {
             this.requestedOrientation = requestedOrientation;
         }
-=======
-    public WindowManager getWindowManager() {
-        return (WindowManager) Robolectric.application.getSystemService(Context.WINDOW_SERVICE);
-    }
-
-    @Implementation
-    public void setRequestedOrientation(int requestedOrientation) {
-        this.requestedOrientation = requestedOrientation;
->>>>>>> 6ca1c54a
     }
 
     @Implementation
     public int getRequestedOrientation() {
-<<<<<<< HEAD
         if (getParent() != null){
             return getParent().getRequestedOrientation();
         } else {
             return this.requestedOrientation;
         }
-=======
-        return requestedOrientation;
->>>>>>> 6ca1c54a
     }
 
     /**

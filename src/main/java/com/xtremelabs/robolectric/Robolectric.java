--- conflicted
+++ resolved
@@ -28,10 +28,7 @@
 import android.net.wifi.WifiManager;
 import android.os.*;
 import android.preference.*;
-<<<<<<< HEAD
-=======
 import android.telephony.PhoneNumberUtils;
->>>>>>> ace04820
 import android.telephony.SmsManager;
 import android.telephony.TelephonyManager;
 import android.text.ClipboardManager;
@@ -206,11 +203,8 @@
                 ShadowMapActivity.class,
                 ShadowMapView.class,
                 ShadowMatrix.class,
-<<<<<<< HEAD
+                ShadowMatrixCursor.class,
                 ShadowMeasureSpec.class,
-=======
-                ShadowMatrixCursor.class,
->>>>>>> ace04820
                 ShadowMediaPlayer.class,
                 ShadowMediaRecorder.class,
                 ShadowMediaStore.ShadowImages.ShadowMedia.class,

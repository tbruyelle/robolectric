package com.xtremelabs.robolectric;

import android.accounts.AccountManager;
import android.animation.Animator;
import android.animation.AnimatorSet;
import android.animation.ObjectAnimator;
import android.app.*;
import android.appwidget.AppWidgetHost;
import android.appwidget.AppWidgetHostView;
import android.appwidget.AppWidgetManager;
import android.bluetooth.BluetoothAdapter;
import android.bluetooth.BluetoothDevice;
import android.content.*;
import android.content.pm.ResolveInfo;
import android.content.res.AssetManager;
import android.content.res.Configuration;
import android.content.res.Resources;
import android.content.res.TypedArray;
import android.database.ContentObserver;
import android.database.CursorWrapper;
import android.database.MergeCursor;
import android.database.sqlite.*;
import android.graphics.*;
import android.graphics.drawable.*;
import android.hardware.Camera;
import android.hardware.SensorManager;
import android.location.Address;
import android.location.Geocoder;
import android.location.LocationManager;
import android.media.AudioManager;
import android.media.MediaPlayer;
import android.media.MediaRecorder;
import android.net.ConnectivityManager;
import android.net.NetworkInfo;
import android.net.wifi.ScanResult;
import android.net.wifi.WifiConfiguration;
import android.net.wifi.WifiInfo;
import android.net.wifi.WifiManager;
import android.os.*;
import android.preference.*;
import android.support.v4.app.DialogFragment;
import android.support.v4.app.Fragment;
import android.support.v4.app.FragmentActivity;
import android.support.v4.app.FragmentPagerAdapter;
import android.support.v4.content.CursorLoader;
import android.support.v4.view.PagerAdapter;
import android.support.v4.view.ViewPager;
import android.telephony.PhoneNumberUtils;
import android.telephony.SmsManager;
import android.telephony.TelephonyManager;
import android.text.ClipboardManager;
import android.text.TextPaint;
import android.text.format.DateFormat;
import android.text.method.PasswordTransformationMethod;
import android.util.SparseArray;
import android.util.SparseBooleanArray;
import android.util.SparseIntArray;
import android.view.*;
import android.view.animation.*;
import android.view.inputmethod.InputMethodManager;
import android.webkit.*;
import android.widget.*;
import com.xtremelabs.robolectric.bytecode.DirectCallPolicy.FullStackDirectCallPolicy;
import com.xtremelabs.robolectric.bytecode.RobolectricInternals;
import com.xtremelabs.robolectric.bytecode.ShadowWrangler;
import com.xtremelabs.robolectric.shadows.*;
import com.xtremelabs.robolectric.tester.org.apache.http.FakeHttpLayer;
import com.xtremelabs.robolectric.tester.org.apache.http.HttpRequestInfo;
import com.xtremelabs.robolectric.tester.org.apache.http.RequestMatcher;
import com.xtremelabs.robolectric.util.Scheduler;
import org.apache.http.Header;
import org.apache.http.HttpRequest;
import org.apache.http.HttpResponse;
import org.apache.http.impl.client.DefaultRequestDirector;

import java.lang.reflect.Field;
import java.lang.reflect.Modifier;
import java.util.Arrays;
import java.util.List;

public class Robolectric {
    public static Application application;
    public static final int DEFAULT_SDK_VERSION = 16;

    public static <T> T newInstanceOf(Class<T> clazz) {
        return RobolectricInternals.newInstanceOf(clazz);
    }

    public static Object newInstanceOf(String className) {
        try {
            Class<?> clazz = Class.forName(className);
            if (clazz != null) {
                return newInstanceOf(clazz);
            }
        } catch (ClassNotFoundException e) {
        }
        return null;
    }

    public static <T> T newInstance(Class<T> clazz, Class[] parameterTypes, Object[] params) {
        return RobolectricInternals.newInstance(clazz, parameterTypes, params);
    }

    public static void bindShadowClass(Class<?> shadowClass) {
        RobolectricInternals.bindShadowClass(shadowClass);
    }

    public static void bindDefaultShadowClasses() {
        bindShadowClasses(getDefaultShadowClasses());
    }

    public static void bindShadowClasses(List<Class<?>> shadowClasses) {
        for (Class<?> shadowClass : shadowClasses) {
            bindShadowClass(shadowClass);
        }
    }

    /**
     * Invoke this utility method in tests to reveal which Android api classes and methods are being invoked
     * for which there are no shadows or shadow methods. This helps expose which methods are being invoked
     * either by a third party library or application code which need new shadow methods to be written. Generates
     * output for the current test only.
     */
    public static void logMissingInvokedShadowMethods() {
        ShadowWrangler.getInstance().logMissingInvokedShadowMethods();
    }

    public static List<Class<?>> getDefaultShadowClasses() {
        return Arrays.asList(
                ShadowAbsListView.class,
                ShadowAbsoluteLayout.class,
                ShadowAbsSeekBar.class,
                ShadowAbsSpinner.class,
                ShadowAbstractCursor.class,
                ShadowAccount.class,
                ShadowAccountManager.class,
                ShadowActivity.class,
                ShadowActivityInfo.class,
                ShadowActivityGroup.class,
                ShadowActivityManager.class,
                ShadowAdapterView.class,
                ShadowAddress.class,
                ShadowAlarmManager.class,
                ShadowAlertDialog.class,
                ShadowAlertDialog.ShadowBuilder.class,
                ShadowAlphaAnimation.class,
                ShadowAndroidHttpClient.class,
                ShadowAnimation.class,
                ShadowAnimationDrawable.class,
                ShadowAnimationSet.class,
                ShadowAnimationUtils.class,
                ShadowAnimator.class,
                ShadowAnimatorSet.class,
                ShadowApplication.class,
                ShadowAppWidgetHost.class,
                ShadowAppWidgetHostView.class,
                ShadowAppWidgetManager.class,
                ShadowArrayAdapter.class,
                ShadowAssetManager.class,
                ShadowAsyncTask.class,
                ShadowAudioManager.class,
                ShadowBaseAdapter.class,
                ShadowBase64.class,
                ShadowBinder.class,
                ShadowBitmap.class,
                ShadowBitmapDrawable.class,
                ShadowBitmapFactory.class,
                ShadowBluetoothAdapter.class,
                ShadowBluetoothDevice.class,
                ShadowBundle.class,
                ShadowButton.class,
                ShadowCamera.class,
                ShadowCameraParameters.class,
                ShadowCameraSize.class,
                ShadowCanvas.class,
                ShadowCheckedTextView.class,
                ShadowClipboardManager.class,
                ShadowColor.class,
                ShadowColorDrawable.class,
                ShadowColorMatrix.class,
                ShadowColorMatrixColorFilter.class,
                ShadowColorStateList.class,
                ShadowComponentName.class,
                ShadowCompoundButton.class,
                ShadowConfiguration.class,
                ShadowConnectivityManager.class,
                ShadowContentObserver.class,
                ShadowContentProvider.class,
                ShadowContentProviderOperation.class,
                ShadowContentProviderOperationBuilder.class,
                ShadowContentProviderResult.class,
                ShadowContentResolver.class,
                ShadowContentUris.class,
                ShadowContentValues.class,
                ShadowContext.class,
                ShadowContextWrapper.class,
                ShadowContextThemeWrapper.class,
                ShadowCookieManager.class,
                ShadowCookieSyncManager.class,
                ShadowCornerPathEffect.class,
                ShadowCountDownTimer.class,
                ShadowCriteria.class,
                ShadowCursorAdapter.class,
                ShadowCursorLoader.class,
                ShadowCursorWrapper.class,
                ShadowDatabaseUtils.class,
                ShadowDateFormat.class,
                ShadowDefaultRequestDirector.class,
                ShadowDisplay.class,
                ShadowDrawable.class,
                ShadowDialog.class,
                ShadowDialogFragment.class,
                ShadowDialogPreference.class,
                ShadowEditText.class,
                ShadowEditTextPreference.class,
                ShadowEnvironment.class,
                ShadowExpandableListView.class,
                ShadowFilter.class,
                ShadowFloatMath.class,
                ShadowFragment.class,
                ShadowFragmentActivity.class,
                ShadowFragmentPagerAdapter.class,
                ShadowFrameLayout.class,
                ShadowGallery.class,
                ShadowGeocoder.class,
                ShadowGeoPoint.class,
                ShadowGestureDetector.class,
                ShadowGridView.class,
                ShadowHandler.class,
                ShadowHandlerThread.class,
                ShadowHtml.class,
                ShadowImageView.class,
                ShadowInputMethodManager.class,
                ShadowInputDevice.class,
                ShadowInputEvent.class,
                ShadowIntent.class,
                ShadowIntentFilter.class,
                ShadowIntentFilterAuthorityEntry.class,
                ShadowItemizedOverlay.class,
                ShadowLayoutAnimationController.class,
                ShadowJsPromptResult.class,
                ShadowJsResult.class,
                ShadowKeyEvent.class,
                ShadowKeyguardManager.class,
                ShadowKeyGuardLock.class,
                ShadowLayerDrawable.class,
                ShadowLayoutInflater.class,
                ShadowLayoutParams.class,
                ShadowLinearGradient.class,
                ShadowLinearLayout.class,
                ShadowLinkMovementMethod.class,
                ShadowListActivity.class,
                ShadowListPreference.class,
                ShadowListView.class,
                ShadowLocalBroadcastManager.class,
                ShadowLocation.class,
                ShadowLocationManager.class,
                ShadowLog.class,
                ShadowLooper.class,
                ShadowMapController.class,
                ShadowMapActivity.class,
                ShadowMapView.class,
                ShadowMarginLayoutParams.class,
                ShadowMatrix.class,
                ShadowMatrixCursor.class,
                ShadowMediaPlayer.class,
                ShadowMediaRecorder.class,
                ShadowMediaStore.ShadowImages.ShadowMedia.class,
                ShadowMenuInflater.class,
                ShadowMergeCursor.class,
                ShadowMessage.class,
                ShadowMessenger.class,
                ShadowMimeTypeMap.class,
                ShadowMotionEvent.class,
                ShadowNotification.class,
                ShadowNdefMessage.class,
                ShadowNdefRecord.class,
                ShadowNfcAdapter.class,
                ShadowNotificationManager.class,
                ShadowNetworkInfo.class,
                ShadowOverlayItem.class,
                ShadowObjectAnimator.class,
                ShadowPagerAdapter.class,
                ShadowPaint.class,
                ShadowPair.class,
                ShadowParcel.class,
                ShadowPasswordTransformationMethod.class,
                ShadowPath.class,
                ShadowPendingIntent.class,
                ShadowPeriodicSync.class,
                ShadowPhoneNumberUtils.class,
                ShadowPoint.class,
                ShadowPointF.class,
                ShadowPopupWindow.class,
                ShadowPowerManager.class,
                ShadowPowerManager.ShadowWakeLock.class,
                ShadowPreference.class,
                ShadowPreferenceActivity.class,
                ShadowPreferenceCategory.class,
                ShadowPreferenceGroup.class,
                ShadowPreferenceManager.class,
                ShadowPreferenceScreen.class,
                ShadowProgressBar.class,
                ShadowProgressDialog.class,
                ShadowRadioButton.class,
                ShadowRadioGroup.class,
                ShadowRatingBar.class,
                ShadowRect.class,
                ShadowRelativeLayout.class,
                ShadowRelativeLayoutParams.class,
                ShadowResolveInfo.class,
                ShadowRemoteCallbackList.class,
                ShadowRemoteViews.class,
                ShadowResultReceiver.class,
                ShadowResourceCursorAdapter.class,
                ShadowResources.class,
                ShadowResources.ShadowTheme.class,
                ShadowScaleGestureDetector.class,
                ShadowScanResult.class,
                ShadowScrollView.class,
                ShadowScroller.class,
                ShadowSeekBar.class,
                ShadowSensorManager.class,
                ShadowService.class,
                ShadowSettings.class,
                ShadowSettings.ShadowSecure.class,
                ShadowSettings.ShadowSystem.class,
                ShadowSimpleCursorAdapter.class,
                ShadowShapeDrawable.class,
                ShadowSmsManager.class,
                ShadowSpannableString.class,
                ShadowSpannableStringBuilder.class,
                ShadowSparseArray.class,
                ShadowSparseBooleanArray.class,
                ShadowSparseIntArray.class,
                ShadowSpinner.class,
                ShadowSyncResult.class,
                ShadowSyncResult.ShadowSyncStats.class,
                ShadowSQLiteProgram.class,
                ShadowSQLiteCloseable.class,
                ShadowSQLiteDatabase.class,
                ShadowSQLiteCursor.class,
                ShadowSQLiteOpenHelper.class,
                ShadowSQLiteStatement.class,
                ShadowSQLiteQueryBuilder.class,
                ShadowSslErrorHandler.class,
                ShadowStateListDrawable.class,
                ShadowStatFs.class,
                ShadowSurfaceView.class,
                ShadowTabActivity.class,
                ShadowTabHost.class,
                ShadowTabSpec.class,
                ShadowTelephonyManager.class,
                ShadowTextPaint.class,
                ShadowTextUtils.class,
                ShadowTextView.class,
                ShadowTime.class,
                ShadowToast.class,
                ShadowTouchDelegate.class,
                ShadowTranslateAnimation.class,
                ShadowTypedArray.class,
                ShadowTypedValue.class,
                ShadowTypeface.class,
                ShadowUriMatcher.class,
                ShadowURLSpan.class,
                ShadowValueAnimator.class,
                ShadowVibrator.class,
                ShadowVideoView.class,
                ShadowView.class,
                ShadowViewAnimator.class,
                ShadowViewConfiguration.class,
                ShadowViewGroup.class,
                ShadowViewFlipper.class,
                ShadowViewMeasureSpec.class,
                ShadowViewPager.class,
                ShadowViewStub.class,
                ShadowViewTreeObserver.class,
                ShadowWebView.class,
                ShadowWifiConfiguration.class,
                ShadowWifiInfo.class,
                ShadowWifiManager.class,
                ShadowWifiManager.ShadowWifiLock.class,
                ShadowWindow.class,
                ShadowZoomButtonsController.class
        );
    }

    public static void resetStaticState() {
        ShadowWrangler.getInstance().silence();
        Robolectric.application = new Application();
        ShadowBitmapFactory.reset();
        ShadowDrawable.reset();
        ShadowMediaStore.reset();
        ShadowLog.reset();
        ShadowContext.clearFilesAndCache();
        ShadowLooper.resetThreadLoopers();
        ShadowDialog.reset();
        ShadowContentResolver.reset();
        ShadowLocalBroadcastManager.reset();
        ShadowMimeTypeMap.reset();
        ShadowPowerManager.reset();
        ShadowStatFs.reset();
    }

    public static <T> T directlyOn(T shadowedObject) {
        return RobolectricInternals.directlyOn(shadowedObject);
    }

    public static <T> T directlyOnFullStack(T shadowedObject) {
        return RobolectricInternals.directlyOnFullStack(shadowedObject);
    }

    public static <T> T directlyOnFullStack(FullStackDirectCallPolicy.Builder<T> builder) {
        return RobolectricInternals.directlyOnFullStack(builder);
    }

    public static ShadowAbsListView shadowOf(AbsListView instance) {
        return (ShadowAbsListView) shadowOf_(instance);
    }

    public static ShadowAbsSeekBar shadowOf(AbsSeekBar instance) {
        return (ShadowAbsSeekBar) shadowOf_(instance);
    }

    public static ShadowAccountManager shadowOf(AccountManager instance) {
        return (ShadowAccountManager) shadowOf_(instance);
    }

    public static ShadowActivity shadowOf(Activity instance) {
        return (ShadowActivity) shadowOf_(instance);
    }

    public static ShadowActivityGroup shadowOf(ActivityGroup instance) {
        return (ShadowActivityGroup) shadowOf_(instance);
    }

    public static ShadowActivityManager shadowOf(ActivityManager instance) {
        return (ShadowActivityManager) shadowOf_(instance);
    }

    public static ShadowAdapterView shadowOf(AdapterView instance) {
        return (ShadowAdapterView) shadowOf_(instance);
    }

    public static ShadowAddress shadowOf(Address instance) {
        return (ShadowAddress) shadowOf_(instance);
    }

    public static ShadowAlarmManager shadowOf(AlarmManager instance) {
        return (ShadowAlarmManager) Robolectric.shadowOf_(instance);
    }

    public static ShadowAlertDialog shadowOf(AlertDialog instance) {
        return (ShadowAlertDialog) shadowOf_(instance);
    }

    public static ShadowAlphaAnimation shadowOf(AlphaAnimation instance) {
        return (ShadowAlphaAnimation) shadowOf_(instance);
    }

    public static ShadowAnimation shadowOf(Animation instance) {
        return (ShadowAnimation) shadowOf_(instance);
    }

    public static ShadowLayoutAnimationController shadowOf(LayoutAnimationController instance) {
        return (ShadowLayoutAnimationController) shadowOf_(instance);
    }

    public static ShadowAnimationDrawable shadowOf(AnimationDrawable instance) {
        return (ShadowAnimationDrawable) shadowOf_(instance);
    }

    public static ShadowAnimationSet shadowOf(AnimationSet instance) {
        return (ShadowAnimationSet) shadowOf_(instance);
    }

    public static ShadowAnimationUtils shadowOf(AnimationUtils instance) {
        return (ShadowAnimationUtils) shadowOf_(instance);
    }

    public static ShadowAnimator shadowOf(Animator instance) {
        return (ShadowAnimator) shadowOf_(instance);
    }

    public static ShadowAnimatorSet shadowOf(AnimatorSet instance) {
        return (ShadowAnimatorSet) shadowOf_(instance);
    }

    public static ShadowApplication shadowOf(Application instance) {
        return (ShadowApplication) shadowOf_(instance);
    }

    public static ShadowAppWidgetHost shadowOf(AppWidgetHost instance) {
        return (ShadowAppWidgetHost) shadowOf_(instance);
    }

    public static ShadowAppWidgetHostView shadowOf(AppWidgetHostView instance) {
        return (ShadowAppWidgetHostView) shadowOf_(instance);
    }

    public static ShadowAppWidgetManager shadowOf(AppWidgetManager instance) {
        return (ShadowAppWidgetManager) shadowOf_(instance);
    }

    public static ShadowArrayAdapter shadowOf(ArrayAdapter instance) {
        return (ShadowArrayAdapter) shadowOf_(instance);
    }

    public static ShadowAssetManager shadowOf(AssetManager instance) {
        return (ShadowAssetManager) Robolectric.shadowOf_(instance);
    }

    @SuppressWarnings("rawtypes")
<<<<<<< HEAD
	public static ShadowAsyncTask shadowOf(AsyncTask instance){
    	return (ShadowAsyncTask) Robolectric.shadowOf_(instance);
=======
    public static ShadowAsyncTask shadowOf(AsyncTask instance) {
        return (ShadowAsyncTask) Robolectric.shadowOf_(instance);
>>>>>>> 95531dbb
    }

    public static ShadowAudioManager shadowOf(AudioManager instance) {
        return (ShadowAudioManager) shadowOf_(instance);
    }

    public static ShadowBaseAdapter shadowOf(BaseAdapter other) {
        return (ShadowBaseAdapter) Robolectric.shadowOf_(other);
    }

    public static ShadowBitmap shadowOf(Bitmap other) {
        return (ShadowBitmap) Robolectric.shadowOf_(other);
    }

    public static ShadowBitmapDrawable shadowOf(BitmapDrawable instance) {
        return (ShadowBitmapDrawable) shadowOf_(instance);
    }

    public static ShadowBluetoothAdapter shadowOf(BluetoothAdapter other) {
        return (ShadowBluetoothAdapter) Robolectric.shadowOf_(other);
    }

    public static ShadowBluetoothDevice shadowOf(BluetoothDevice other) {
        return (ShadowBluetoothDevice) Robolectric.shadowOf_(other);
    }

    public static ShadowBundle shadowOf(Bundle instance) {
        return (ShadowBundle) shadowOf_(instance);
    }

    public static ShadowCamera shadowOf(Camera instance) {
        return (ShadowCamera) shadowOf_(instance);
    }

    public static ShadowCameraParameters shadowOf(Camera.Parameters instance) {
        return (ShadowCameraParameters) shadowOf_(instance);
    }

    public static ShadowCameraSize shadowOf(Camera.Size instance) {
        return (ShadowCameraSize) shadowOf_(instance);
    }

    public static ShadowCanvas shadowOf(Canvas instance) {
        return (ShadowCanvas) shadowOf_(instance);
    }

    public static ShadowCheckedTextView shadowOf(CheckedTextView instance) {
        return (ShadowCheckedTextView) shadowOf_(instance);
    }

    public static ShadowClipboardManager shadowOf(ClipboardManager instance) {
        return (ShadowClipboardManager) shadowOf_(instance);
    }

    public static ShadowColor shadowOf(Color instance) {
        return (ShadowColor) shadowOf_(instance);
    }

    public static ShadowColorDrawable shadowOf(ColorDrawable instance) {
        return (ShadowColorDrawable) shadowOf_(instance);
    }

    public static ShadowColorMatrix shadowOf(ColorMatrix instance) {
        return (ShadowColorMatrix) shadowOf_(instance);
    }

    public static ShadowConfiguration shadowOf(Configuration instance) {
        return (ShadowConfiguration) Robolectric.shadowOf_(instance);
    }

    public static ShadowConnectivityManager shadowOf(ConnectivityManager instance) {
        return (ShadowConnectivityManager) shadowOf_(instance);
    }

    public static ShadowCookieManager shadowOf(CookieManager instance) {
        return (ShadowCookieManager) shadowOf_(instance);
    }

    public static ShadowContentObserver shadowOf(ContentObserver instance) {
        return (ShadowContentObserver) shadowOf_(instance);
    }

    public static ShadowContentResolver shadowOf(ContentResolver instance) {
        return (ShadowContentResolver) shadowOf_(instance);
    }

    public static ShadowContentProviderOperation shadowOf(ContentProviderOperation instance) {
        return (ShadowContentProviderOperation) shadowOf_(instance);
    }

    public static ShadowContentProviderOperationBuilder shadowOf(ContentProviderOperation.Builder instance) {
        return (ShadowContentProviderOperationBuilder) shadowOf_(instance);
    }

    public static ShadowContentProviderResult shadowOf(ContentProviderResult instance) {
        return (ShadowContentProviderResult) shadowOf_(instance);
    }

    public static ShadowCookieSyncManager shadowOf(CookieSyncManager instance) {
        return (ShadowCookieSyncManager) shadowOf_(instance);
    }

    public static ShadowContext shadowOf(Context instance) {
        return (ShadowContext) shadowOf_(instance);
    }

    public static ShadowContentValues shadowOf(ContentValues other) {
        return (ShadowContentValues) Robolectric.shadowOf_(other);
    }

    public static ShadowContextWrapper shadowOf(ContextWrapper instance) {
        return (ShadowContextWrapper) shadowOf_(instance);
    }

    public static ShadowCornerPathEffect shadowOf(CornerPathEffect instance) {
        return (ShadowCornerPathEffect) Robolectric.shadowOf_(instance);
    }

    public static ShadowCountDownTimer shadowOf(CountDownTimer instance) {
        return (ShadowCountDownTimer) Robolectric.shadowOf_(instance);
    }

    public static ShadowCursorAdapter shadowOf(CursorAdapter instance) {
        return (ShadowCursorAdapter) shadowOf_(instance);
    }

    public static ShadowCursorLoader shadowOf(CursorLoader instance) {
        return (ShadowCursorLoader) shadowOf_(instance);
    }

    public static ShadowCursorWrapper shadowOf(CursorWrapper instance) {
        return (ShadowCursorWrapper) shadowOf_(instance);
    }

    public static ShadowDateFormat shadowOf(DateFormat instance) {
        return (ShadowDateFormat) shadowOf_(instance);
    }

    public static ShadowDefaultRequestDirector shadowOf(DefaultRequestDirector instance) {
        return (ShadowDefaultRequestDirector) shadowOf_(instance);
    }

    public static ShadowDialog shadowOf(Dialog instance) {
        return (ShadowDialog) shadowOf_(instance);
    }

    public static ShadowDialogFragment shadowOf(DialogFragment instance) {
        return (ShadowDialogFragment) shadowOf_(instance);
    }

    public static ShadowDialogPreference shadowOf(DialogPreference instance) {
        return (ShadowDialogPreference) shadowOf_(instance);
    }

    public static ShadowEditTextPreference shadowOf(EditTextPreference instance) {
        return (ShadowEditTextPreference) shadowOf_(instance);
    }

    public static ShadowDrawable shadowOf(Drawable instance) {
        return (ShadowDrawable) shadowOf_(instance);
    }

    public static ShadowDisplay shadowOf(Display instance) {
        return (ShadowDisplay) shadowOf_(instance);
    }

    public static ShadowExpandableListView shadowOf(ExpandableListView instance) {
        return (ShadowExpandableListView) shadowOf_(instance);
    }

    public static ShadowFilter shadowOf(Filter instance) {
        return (ShadowFilter) shadowOf_(instance);
    }

    public static ShadowFragment shadowOf(Fragment instance) {
        return (ShadowFragment) shadowOf_(instance);
    }

    public static ShadowFragmentActivity shadowOf(FragmentActivity instance) {
        return (ShadowFragmentActivity) shadowOf_(instance);
    }

    public static ShadowFragmentPagerAdapter shadowOf(FragmentPagerAdapter instance) {
        return (ShadowFragmentPagerAdapter) shadowOf_(instance);
    }

    public static ShadowFrameLayout shadowOf(FrameLayout instance) {
        return (ShadowFrameLayout) shadowOf_(instance);
    }

    public static ShadowGallery shadowOf(Gallery instance) {
        return (ShadowGallery) shadowOf_(instance);
    }

    public static ShadowGeocoder shadowOf(Geocoder instance) {
        return (ShadowGeocoder) shadowOf_(instance);
    }

    public static ShadowGestureDetector shadowOf(GestureDetector instance) {
        return (ShadowGestureDetector) shadowOf_(instance);
    }

    public static ShadowGridView shadowOf(GridView instance) {
        return (ShadowGridView) shadowOf_(instance);
    }

    public static ShadowHandler shadowOf(Handler instance) {
        return (ShadowHandler) shadowOf_(instance);
    }

    public static ShadowHandlerThread shadowOf(HandlerThread instance) {
        return (ShadowHandlerThread) shadowOf_(instance);
    }

    public static ShadowImageView shadowOf(ImageView instance) {
        return (ShadowImageView) shadowOf_(instance);
    }

    public static ShadowInputMethodManager shadowOf(InputMethodManager instance) {
        return (ShadowInputMethodManager) shadowOf_(instance);
    }

    public static ShadowInputDevice shadowOf(InputDevice instance) {
        return (ShadowInputDevice) shadowOf_(instance);
    }

    public static ShadowIntent shadowOf(Intent instance) {
        return (ShadowIntent) shadowOf_(instance);
    }

    public static ShadowJsPromptResult shadowOf(JsPromptResult instance) {
        return (ShadowJsPromptResult) shadowOf_(instance);
    }

    public static ShadowJsResult shadowOf(JsResult instance) {
        return (ShadowJsResult) shadowOf_(instance);
    }

    public static ShadowKeyEvent shadowOf(KeyEvent instance) {
        return (ShadowKeyEvent) shadowOf_(instance);
    }

    public static ShadowKeyguardManager shadowOf(KeyguardManager instance) {
        return (ShadowKeyguardManager) shadowOf_(instance);
    }

    public static ShadowKeyGuardLock shadowOf(KeyguardManager.KeyguardLock instance) {
        return (ShadowKeyGuardLock) shadowOf_(instance);
    }

    public static ShadowLayerDrawable shadowOf(LayerDrawable instance) {
        return (ShadowLayerDrawable) shadowOf_(instance);
    }

    public static ShadowLayoutInflater shadowOf(LayoutInflater instance) {
        return (ShadowLayoutInflater) shadowOf_(instance);
    }

    public static ShadowLinearLayout shadowOf(LinearLayout instance) {
        return (ShadowLinearLayout) shadowOf_(instance);
    }

    public static ShadowLinearGradient shadowOf(LinearGradient instance) {
        return (ShadowLinearGradient) shadowOf_(instance);
    }

    public static ShadowListActivity shadowOf(ListActivity instance) {
        return (ShadowListActivity) shadowOf_(instance);
    }

    public static ShadowListPreference shadowOf(ListPreference instance) {
        return (ShadowListPreference) shadowOf_(instance);
    }

    public static ShadowListView shadowOf(ListView instance) {
        return (ShadowListView) shadowOf_(instance);
    }

    public static ShadowLocationManager shadowOf(LocationManager instance) {
        return (ShadowLocationManager) shadowOf_(instance);
    }

    public static ShadowLooper shadowOf(Looper instance) {
        return (ShadowLooper) shadowOf_(instance);
    }

    public static ShadowMatrix shadowOf(Matrix other) {
        return (ShadowMatrix) Robolectric.shadowOf_(other);
    }

    public static ShadowMediaPlayer shadowOf(MediaPlayer instance) {
        return (ShadowMediaPlayer) shadowOf_(instance);
    }

    public static ShadowMediaRecorder shadowOf(MediaRecorder instance) {
        return (ShadowMediaRecorder) shadowOf_(instance);
    }

    public static ShadowMenuInflater shadowOf(MenuInflater instance) {
        return (ShadowMenuInflater) shadowOf_(instance);
    }

    public static ShadowMergeCursor shadowOf(MergeCursor instance) {
        return (ShadowMergeCursor) shadowOf_(instance);
    }

    public static ShadowMessage shadowOf(Message instance) {
        return (ShadowMessage) shadowOf_(instance);
    }

    public static ShadowMimeTypeMap shadowOf(MimeTypeMap instance) {
        return (ShadowMimeTypeMap) shadowOf_(instance);
    }

    public static ShadowMotionEvent shadowOf(MotionEvent other) {
        return (ShadowMotionEvent) Robolectric.shadowOf_(other);
    }

    public static ShadowNetworkInfo shadowOf(NetworkInfo instance) {
        return (ShadowNetworkInfo) shadowOf_(instance);
    }

    public static ShadowNotification shadowOf(Notification other) {
        return (ShadowNotification) Robolectric.shadowOf_(other);
    }

    public static ShadowNotificationManager shadowOf(NotificationManager other) {
        return (ShadowNotificationManager) Robolectric.shadowOf_(other);
    }

    public static ShadowObjectAnimator shadowOf(ObjectAnimator instance) {
        return (ShadowObjectAnimator) shadowOf_(instance);
    }

    public static ShadowPagerAdapter shadowOf(PagerAdapter instance) {
        return (ShadowPagerAdapter) shadowOf_(instance);
    }

    public static ShadowPaint shadowOf(Paint instance) {
        return (ShadowPaint) shadowOf_(instance);
    }

    public static ShadowParcel shadowOf(Parcel instance) {
        return (ShadowParcel) shadowOf_(instance);
    }

    public static ShadowPasswordTransformationMethod shadowOf(PasswordTransformationMethod instance) {
        return (ShadowPasswordTransformationMethod) shadowOf_(instance);
    }

    public static ShadowPath shadowOf(Path instance) {
        return (ShadowPath) shadowOf_(instance);
    }

    public static ShadowPendingIntent shadowOf(PendingIntent instance) {
        return (ShadowPendingIntent) shadowOf_(instance);
    }

    public static ShadowPhoneNumberUtils shadowOf(PhoneNumberUtils instance) {
        return (ShadowPhoneNumberUtils) shadowOf_(instance);
    }

    public static ShadowPopupWindow shadowOf(PopupWindow instance) {
        return (ShadowPopupWindow) shadowOf_(instance);
    }

    public static ShadowPowerManager shadowOf(PowerManager instance) {
        return (ShadowPowerManager) shadowOf_(instance);
    }

    public static ShadowPreference shadowOf(Preference instance) {
        return (ShadowPreference) shadowOf_(instance);
    }

    public static ShadowPreferenceActivity shadowOf(PreferenceActivity instance) {
        return (ShadowPreferenceActivity) shadowOf_(instance);
    }

    public static ShadowPreferenceCategory shadowOf(PreferenceCategory instance) {
        return (ShadowPreferenceCategory) shadowOf_(instance);
    }

    public static ShadowPreferenceGroup shadowOf(PreferenceGroup instance) {
        return (ShadowPreferenceGroup) shadowOf_(instance);
    }

    public static ShadowPreferenceScreen shadowOf(PreferenceScreen instance) {
        return (ShadowPreferenceScreen) shadowOf_(instance);
    }

    public static ShadowProgressBar shadowOf(ProgressBar instance) {
        return (ShadowProgressBar) shadowOf_(instance);
    }

    public static ShadowProgressDialog shadowOf(ProgressDialog instance) {
        return (ShadowProgressDialog) shadowOf_(instance);
    }

    public static ShadowRect shadowOf(Rect instance) {
        return (ShadowRect) shadowOf_(instance);
    }

    public static ShadowRatingBar shadowOf(RatingBar instance) {
        return (ShadowRatingBar) shadowOf_(instance);
    }

    public static ShadowRemoteViews shadowOf(RemoteViews instance) {
        return (ShadowRemoteViews) shadowOf_(instance);
    }

    public static ShadowResolveInfo shadowOf(ResolveInfo instance) {
        return (ShadowResolveInfo) shadowOf_(instance);
    }

    public static ShadowResourceCursorAdapter shadowOf(ResourceCursorAdapter instance) {
        return (ShadowResourceCursorAdapter) shadowOf_(instance);
    }

    public static ShadowResources shadowOf(Resources instance) {
        return (ShadowResources) shadowOf_(instance);
    }

    public static ShadowResultReceiver shadowOf(ResultReceiver instance) {
        return (ShadowResultReceiver) shadowOf_(instance);
    }

    public static ShadowScaleGestureDetector shadowOf(ScaleGestureDetector instance) {
        return (ShadowScaleGestureDetector) shadowOf_(instance);
    }

    public static ShadowScanResult shadowOf(ScanResult instance) {
        return (ShadowScanResult) shadowOf_(instance);
    }

    public static ShadowScroller shadowOf(Scroller instance) {
        return (ShadowScroller) shadowOf_(instance);
    }

    public static ShadowScrollView shadowOf(ScrollView instance) {
        return (ShadowScrollView) shadowOf_(instance);
    }

    public static ShadowSeekBar shadowOf(SeekBar instance) {
        return (ShadowSeekBar) shadowOf_(instance);
    }

    public static ShadowSensorManager shadowOf(SensorManager instance) {
        return (ShadowSensorManager) shadowOf_(instance);
    }

    public static ShadowService shadowOf(Service instance) {
        return (ShadowService) shadowOf_(instance);
    }

    public static ShadowShapeDrawable shadowOf(ShapeDrawable instance) {
        return (ShadowShapeDrawable) shadowOf_(instance);
    }

    public static ShadowSimpleCursorAdapter shadowOf(SimpleCursorAdapter instance) {
        return (ShadowSimpleCursorAdapter) shadowOf_(instance);
    }

    public static ShadowSmsManager shadowOf(SmsManager instance) {
        return (ShadowSmsManager) shadowOf_(instance);
    }

    public static <E> ShadowSparseArray<E> shadowOf(SparseArray<E> other) {
        //noinspection unchecked
        return (ShadowSparseArray<E>) Robolectric.shadowOf_(other);
    }

    public static ShadowSparseBooleanArray shadowOf(SparseBooleanArray other) {
        return (ShadowSparseBooleanArray) Robolectric.shadowOf_(other);
    }

    public static ShadowSparseIntArray shadowOf(SparseIntArray other) {
        return (ShadowSparseIntArray) Robolectric.shadowOf_(other);
    }

    public static ShadowSQLiteCursor shadowOf(SQLiteCursor other) {
        return (ShadowSQLiteCursor) Robolectric.shadowOf_(other);
    }

    public static ShadowSQLiteDatabase shadowOf(SQLiteDatabase other) {
        return (ShadowSQLiteDatabase) Robolectric.shadowOf_(other);
    }

    public static ShadowSQLiteOpenHelper shadowOf(SQLiteOpenHelper other) {
        return (ShadowSQLiteOpenHelper) Robolectric.shadowOf_(other);
    }

    public static ShadowSQLiteProgram shadowOf(SQLiteProgram other) {
        return (ShadowSQLiteProgram) Robolectric.shadowOf_(other);
    }

    public static ShadowSQLiteQueryBuilder shadowOf(SQLiteQueryBuilder other) {
        return (ShadowSQLiteQueryBuilder) Robolectric.shadowOf_(other);
    }

    public static ShadowSQLiteStatement shadowOf(SQLiteStatement other) {
        return (ShadowSQLiteStatement) Robolectric.shadowOf_(other);
    }

    public static ShadowSslErrorHandler shadowOf(SslErrorHandler instance) {
        return (ShadowSslErrorHandler) shadowOf_(instance);
    }

    public static ShadowStateListDrawable shadowOf(StateListDrawable instance) {
        return (ShadowStateListDrawable) shadowOf_(instance);
    }

    public static ShadowTabHost shadowOf(TabHost instance) {
        return (ShadowTabHost) shadowOf_(instance);
    }

    public static ShadowTabSpec shadowOf(TabHost.TabSpec instance) {
        return (ShadowTabSpec) shadowOf_(instance);
    }

    public static ShadowTelephonyManager shadowOf(TelephonyManager instance) {
        return (ShadowTelephonyManager) shadowOf_(instance);
    }

    public static ShadowTextPaint shadowOf(TextPaint instance) {
        return (ShadowTextPaint) shadowOf_(instance);
    }

    public static ShadowTextView shadowOf(TextView instance) {
        return (ShadowTextView) shadowOf_(instance);
    }

    public static ShadowToast shadowOf(Toast instance) {
        return (ShadowToast) shadowOf_(instance);
    }

    public static ShadowTouchDelegate shadowOf(TouchDelegate instance) {
        return (ShadowTouchDelegate) shadowOf_(instance);
    }

    public static ShadowTranslateAnimation shadowOf(TranslateAnimation instance) {
        return (ShadowTranslateAnimation) shadowOf_(instance);
    }

    public static ShadowTypedArray shadowOf(TypedArray instance) {
        return (ShadowTypedArray) shadowOf_(instance);
    }

    public static ShadowTypeface shadowOf(Typeface instance) {
        return (ShadowTypeface) shadowOf_(instance);
    }

    public static ShadowUriMatcher shadowOf(UriMatcher instance) {
        return (ShadowUriMatcher) shadowOf_(instance);
    }

    public static ShadowView shadowOf(View instance) {
        return (ShadowView) shadowOf_(instance);
    }

    public static ShadowViewAnimator shadowOf(ViewAnimator instance) {
        return (ShadowViewAnimator) shadowOf_(instance);
    }

    public static ShadowViewConfiguration shadowOf(ViewConfiguration instance) {
        return (ShadowViewConfiguration) shadowOf_(instance);
    }

    public static ShadowViewFlipper shadowOf(ViewFlipper instance) {
        return (ShadowViewFlipper) shadowOf_(instance);
    }

    public static ShadowViewPager shadowOf(ViewPager instance) {
        return (ShadowViewPager) shadowOf_(instance);
    }

    public static ShadowViewTreeObserver shadowOf(ViewTreeObserver instance) {
        return (ShadowViewTreeObserver) shadowOf_(instance);
    }

    public static ShadowViewGroup shadowOf(ViewGroup instance) {
        return (ShadowViewGroup) shadowOf_(instance);
    }

    public static ShadowVibrator shadowOf(Vibrator instance) {
        return (ShadowVibrator) shadowOf_(instance);
    }

    public static ShadowVideoView shadowOf(VideoView instance) {
        return (ShadowVideoView) shadowOf_(instance);
    }

    public static ShadowWebView shadowOf(WebView instance) {
        return (ShadowWebView) shadowOf_(instance);
    }

    public static ShadowWifiConfiguration shadowOf(WifiConfiguration instance) {
        return (ShadowWifiConfiguration) shadowOf_(instance);
    }

    public static ShadowWifiInfo shadowOf(WifiInfo instance) {
        return (ShadowWifiInfo) shadowOf_(instance);
    }

    public static ShadowWifiManager shadowOf(WifiManager instance) {
        return (ShadowWifiManager) shadowOf_(instance);
    }

    public static ShadowWindow shadowOf(Window instance) {
        return (ShadowWindow) shadowOf_(instance);
    }

    public static ShadowZoomButtonsController shadowOf(ZoomButtonsController instance) {
        return (ShadowZoomButtonsController) shadowOf_(instance);
    }

    @SuppressWarnings({"unchecked"})
    public static <P, R> P shadowOf_(R instance) {
        return (P) ShadowWrangler.getInstance().shadowOf(instance);
    }

    /**
     * Runs any background tasks previously queued by {@link android.os.AsyncTask#execute(Object[])}.
     * <p/>
     * <p/>
     * Note: calling this method does not pause or un-pause the scheduler.
     */
    public static void runBackgroundTasks() {
        getBackgroundScheduler().advanceBy(0);
    }

    /**
     * Runs any immediately runnable tasks previously queued on the UI thread,
     * e.g. by {@link Activity#runOnUiThread(Runnable)} or {@link android.os.AsyncTask#onPostExecute(Object)}.
     * <p/>
     * <p/>
     * Note: calling this method does not pause or un-pause the scheduler.
     */
    public static void runUiThreadTasks() {
        getUiThreadScheduler().advanceBy(0);
    }

    public static void runUiThreadTasksIncludingDelayedTasks() {
        getUiThreadScheduler().advanceToLastPostedRunnable();
    }

    /**
     * Sets up an HTTP response to be returned by calls to Apache's {@code HttpClient} implementers.
     *
     * @param statusCode   the status code of the response
     * @param responseBody the body of the response
     * @param headers      optional headers for the request
     */
    public static void addPendingHttpResponse(int statusCode, String responseBody, Header... headers) {
        getFakeHttpLayer().addPendingHttpResponse(statusCode, responseBody, headers);
    }

    /**
     * Sets up an HTTP response to be returned by calls to Apache's {@code HttpClient} implementers.
     *
     * @param statusCode   the status code of the response
     * @param responseBody the body of the response
     * @param contentType  the contentType of the response
     * @deprecated use {@link #addPendingHttpResponse(int, String, Header...)} instead
     */
    public static void addPendingHttpResponseWithContentType(int statusCode, String responseBody, Header contentType) {
        getFakeHttpLayer().addPendingHttpResponse(statusCode, responseBody, contentType);
    }

    /**
     * Sets up an HTTP response to be returned by calls to Apache's {@code HttpClient} implementers.
     *
     * @param httpResponse the response
     */
    public static void addPendingHttpResponse(HttpResponse httpResponse) {
        getFakeHttpLayer().addPendingHttpResponse(httpResponse);
    }

    /**
     * Sets up an HTTP response to be returned by calls to Apache's {@code HttpClient} implementers.
     *
     * @param httpResponseGenerator an HttpResponseGenerator that will provide responses
     */
    public static void addPendingHttpResponse(HttpResponseGenerator httpResponseGenerator) {
        getFakeHttpLayer().addPendingHttpResponse(httpResponseGenerator);
    }

    /**
     * Accessor to obtain HTTP requests made during the current test in the order in which they were made.
     *
     * @param index index of the request to retrieve.
     * @return the requested request.
     */
    public static HttpRequest getSentHttpRequest(int index) {
        return ShadowDefaultRequestDirector.getSentHttpRequest(index);
    }

    public static HttpRequest getLatestSentHttpRequest() {
        return ShadowDefaultRequestDirector.getLatestSentHttpRequest();
    }

    /**
     * Accessor to find out if HTTP requests were made during the current test.
     *
     * @return whether a request was made.
     */
    public static boolean httpRequestWasMade() {
        return getShadowApplication().getFakeHttpLayer().hasRequestInfos();
    }

    public static boolean httpRequestWasMade(String uri) {
        return getShadowApplication().getFakeHttpLayer().hasRequestMatchingRule(new FakeHttpLayer.UriRequestMatcher(uri));
    }

    /**
     * Accessor to obtain metadata for an HTTP request made during the current test in the order in which they were made.
     *
     * @param index index of the request to retrieve.
     * @return the requested request metadata.
     */
    public static HttpRequestInfo getSentHttpRequestInfo(int index) {
        return ShadowDefaultRequestDirector.getSentHttpRequestInfo(index);
    }

    /**
     * Adds an HTTP response rule. The response will be returned when the rule is matched.
     *
     * @param method   method to match.
     * @param uri      uri to match.
     * @param response response to return when a match is found.
     */
    public static void addHttpResponseRule(String method, String uri, HttpResponse response) {
        getFakeHttpLayer().addHttpResponseRule(method, uri, response);
    }

    /**
     * Adds an HTTP response rule with a default method of GET. The response will be returned when the rule is matched.
     *
     * @param uri      uri to match.
     * @param response response to return when a match is found.
     */
    public static void addHttpResponseRule(String uri, HttpResponse response) {
        getFakeHttpLayer().addHttpResponseRule(uri, response);
    }

    /**
     * Adds an HTTP response rule. The response will be returned when the rule is matched.
     *
     * @param uri      uri to match.
     * @param response response to return when a match is found.
     */
    public static void addHttpResponseRule(String uri, String response) {
        getFakeHttpLayer().addHttpResponseRule(uri, response);
    }

    /**
     * Adds an HTTP response rule. The response will be returned when the rule is matched.
     *
     * @param requestMatcher custom {@code RequestMatcher}.
     * @param response       response to return when a match is found.
     */
    public static void addHttpResponseRule(RequestMatcher requestMatcher, HttpResponse response) {
        getFakeHttpLayer().addHttpResponseRule(requestMatcher, response);
    }

    /**
     * Adds an HTTP response rule. For each time the rule is matched, responses will be shifted
     * off the list and returned. When all responses have been given and the rule is matched again,
     * an exception will be thrown.
     *
     * @param requestMatcher custom {@code RequestMatcher}.
     * @param responses      responses to return in order when a match is found.
     */
    public static void addHttpResponseRule(RequestMatcher requestMatcher, List<? extends HttpResponse> responses) {
        getFakeHttpLayer().addHttpResponseRule(requestMatcher, responses);
    }

    public static FakeHttpLayer getFakeHttpLayer() {
        return getShadowApplication().getFakeHttpLayer();
    }

    public static void setDefaultHttpResponse(int statusCode, String responseBody) {
        getFakeHttpLayer().setDefaultHttpResponse(statusCode, responseBody);
    }

    public static void setDefaultHttpResponse(HttpResponse defaultHttpResponse) {
        getFakeHttpLayer().setDefaultHttpResponse(defaultHttpResponse);
    }

    public static void clearHttpResponseRules() {
        getFakeHttpLayer().clearHttpResponseRules();
    }

    public static void clearPendingHttpResponses() {
        getFakeHttpLayer().clearPendingHttpResponses();
    }

    public static void pauseLooper(Looper looper) {
        ShadowLooper.pauseLooper(looper);
    }

    public static void unPauseLooper(Looper looper) {
        ShadowLooper.unPauseLooper(looper);
    }

    public static void pauseMainLooper() {
        ShadowLooper.pauseMainLooper();
    }

    public static void unPauseMainLooper() {
        ShadowLooper.unPauseMainLooper();
    }

    public static void idleMainLooper(long interval) {
        ShadowLooper.idleMainLooper(interval);
    }

    public static void idleMainLooperConstantly(boolean shouldIdleConstantly) {
        ShadowLooper.idleMainLooperConstantly(shouldIdleConstantly);
    }

    public static Scheduler getUiThreadScheduler() {
        return shadowOf(Looper.getMainLooper()).getScheduler();
    }

    public static Scheduler getBackgroundScheduler() {
        return getShadowApplication().getBackgroundScheduler();
    }

    public static ShadowApplication getShadowApplication() {
        return shadowOf(Robolectric.application);
    }

    public static void setDisplayMetricsDensity(float densityMultiplier) {
        shadowOf(getShadowApplication().getResources()).setDensity(densityMultiplier);
    }

    public static void setDefaultDisplay(Display display) {
        shadowOf(getShadowApplication().getResources()).setDisplay(display);
    }

    /**
     * Calls {@code performClick()} on a {@code View} after ensuring that it and its ancestors are visible and that it
     * is enabled.
     *
     * @param view the view to click on
     * @return true if {@code View.OnClickListener}s were found and fired, false otherwise.
     * @throws RuntimeException if the preconditions are not met.
     */
    public static boolean clickOn(View view) {
        return shadowOf(view).checkedPerformClick();
    }

    /**
     * Returns a textual representation of the appearance of the object.
     *
     * @param view the view to visualize
     */
    public static String visualize(View view) {
        Canvas canvas = new Canvas();
        view.draw(canvas);
        return shadowOf(canvas).getDescription();
    }

    /**
     * Returns a textual representation of the appearance of the object.
     *
     * @param canvas the canvas to visualize
     */
    public static String visualize(Canvas canvas) {
        return shadowOf(canvas).getDescription();
    }

    /**
     * Returns a textual representation of the appearance of the object.
     *
     * @param bitmap the bitmap to visualize
     */
    public static String visualize(Bitmap bitmap) {
        return shadowOf(bitmap).getDescription();
    }

    /**
     * Emits an xml-like representation of the view to System.out.
     *
     * @param view the view to dump
     */
    public static void dump(View view) {
        shadowOf(view).dump();
    }

    /**
     * Returns the text contained within this view.
     *
     * @param view the view to scan for text
     */
    public static String innerText(View view) {
        return shadowOf(view).innerText();
    }

    /**
     * Reflection helper methods.
     */
    public static class Reflection {
        public static <T> T newInstanceOf(Class<T> clazz) {
            return Robolectric.newInstanceOf(clazz);
        }

        public static Object newInstanceOf(String className) {
            return Robolectric.newInstanceOf(className);
        }

        public static void setFinalStaticField(Class classWhichContainsField, String fieldName, Object newValue) {
            try {
                Field field = classWhichContainsField.getDeclaredField(fieldName);
                setFinalStaticField(field, newValue);
            } catch (NoSuchFieldException e) {
                throw new RuntimeException(e);
            }
        }

        public static Object setFinalStaticField(Field field, Object newValue) {
            Object oldValue = null;

            try {
                field.setAccessible(true);

                Field modifiersField = Field.class.getDeclaredField("modifiers");
                modifiersField.setAccessible(true);
                modifiersField.setInt(field, field.getModifiers() & ~Modifier.FINAL);

                oldValue = field.get(null);
                field.set(null, newValue);
            } catch (NoSuchFieldException e) {
                throw new RuntimeException(e);
            } catch (IllegalAccessException e) {
                throw new RuntimeException(e);
            }

            return oldValue;
        }
    }

}<|MERGE_RESOLUTION|>--- conflicted
+++ resolved
@@ -511,13 +511,8 @@
     }
 
     @SuppressWarnings("rawtypes")
-<<<<<<< HEAD
 	public static ShadowAsyncTask shadowOf(AsyncTask instance){
     	return (ShadowAsyncTask) Robolectric.shadowOf_(instance);
-=======
-    public static ShadowAsyncTask shadowOf(AsyncTask instance) {
-        return (ShadowAsyncTask) Robolectric.shadowOf_(instance);
->>>>>>> 95531dbb
     }
 
     public static ShadowAudioManager shadowOf(AudioManager instance) {

<?xml version="1.0" encoding="UTF-8"?>
<project xmlns="http://maven.apache.org/POM/4.0.0" xmlns:xsi="http://www.w3.org/2001/XMLSchema-instance" xsi:schemaLocation="http://maven.apache.org/POM/4.0.0 http://maven.apache.org/maven-v4_0_0.xsd">
    <modelVersion>4.0.0</modelVersion>

    <parent>
        <groupId>org.sonatype.oss</groupId>
        <artifactId>oss-parent</artifactId>
        <version>5</version>
    </parent>

    <groupId>com.pivotallabs</groupId>
    <artifactId>robolectric</artifactId>
<<<<<<< HEAD
    <version>0.9.9-widgetId-fork</version>
=======
    <version>1.0-RC2-SNAPSHOT</version>
>>>>>>> a0fbb6dc
    <packaging>jar</packaging>
    <name>Robolectric</name>
    <description>An alternative Android testing framework.</description>
    <url>http://pivotal.github.com/robolectric/</url>

    <dependencies>
        <dependency>
            <groupId>org.hamcrest</groupId>
            <artifactId>hamcrest-core</artifactId>
            <version>1.2</version>
            <scope>provided</scope>
        </dependency>

        <dependency>
            <groupId>junit</groupId>
            <artifactId>junit</artifactId>
            <version>4.8.2</version>
            <scope>provided</scope>
        </dependency>

        <dependency>
            <groupId>org.objenesis</groupId>
            <artifactId>objenesis</artifactId>
            <version>1.0</version>
        </dependency>

        <dependency>
            <groupId>com.h2database</groupId>
            <artifactId>h2</artifactId>
            <version>1.2.147</version>
        </dependency>

        <dependency>
            <groupId>org.javassist</groupId>
            <artifactId>javassist</artifactId>
            <version>3.14.0-GA</version>
        </dependency>

        <dependency>
            <groupId>commons-logging</groupId>
            <artifactId>commons-logging</artifactId>
            <version>1.1.1</version>
        </dependency>

        <dependency>
            <groupId>commons-codec</groupId>
            <artifactId>commons-codec</artifactId>
            <version>1.3</version>
        </dependency>

        <dependency>
            <groupId>org.apache.httpcomponents</groupId>
            <artifactId>httpclient</artifactId>
            <version>4.0.3</version>
        </dependency>

        <dependency>
            <groupId>com.google.android</groupId>
            <artifactId>android</artifactId>
            <version>2.3.1</version>
            <scope>provided</scope>
        </dependency>

        <dependency>
            <groupId>com.google.android.maps</groupId>
            <artifactId>maps</artifactId>
            <version>9_r1</version>
            <scope>provided</scope>
        </dependency>

        <dependency>
            <groupId>org.mockito</groupId>
            <artifactId>mockito-core</artifactId>
            <version>1.8.5</version>
            <scope>test</scope>
        </dependency>
        <dependency>
            <groupId>commons-lang</groupId>
            <artifactId>commons-lang</artifactId>
            <version>2.5</version>
        </dependency>
    </dependencies>

    <build>
        <plugins>
            <plugin>
                <artifactId>maven-compiler-plugin</artifactId>
                <version>2.3.2</version>
                <configuration>
                    <source>1.6</source>
                    <target>1.6</target>
                </configuration>
            </plugin>
            <plugin>
                <groupId>org.apache.maven.plugins</groupId>
                <artifactId>maven-surefire-plugin</artifactId>
                <version>2.6</version>
                <configuration>
                    <excludes>
                        <exclude>**/Test*.java</exclude>
                    </excludes>
                </configuration>
            </plugin>

            <plugin>
                <artifactId>maven-assembly-plugin</artifactId>
                <version>2.2</version>
                <configuration>
                    <descriptorRefs>
                        <descriptorRef>jar-with-dependencies</descriptorRef>
                    </descriptorRefs>
                </configuration>
                <executions>
                    <execution>
                        <id>make-assembly</id>
                        <phase>package</phase>
                        <goals>
                            <goal>single</goal>
                        </goals>
                    </execution>
                </executions>
            </plugin>
        </plugins>
    </build>

    <profiles>
        <profile>
            <id>ant-deps</id>
            <build>
                <plugins>
                    <plugin>
                        <artifactId>maven-antrun-plugin</artifactId>
                        <version>1.6</version>
                        <executions>
                            <execution>
                                <id>clean-dependencies</id>
                                <phase>package</phase>
                                <goals>
                                    <goal>run</goal>
                                </goals>
                                <configuration>
                                    <target>
                                        <delete dir="${project.basedir}/lib/main" />
                                        <mkdir dir="${project.basedir}/lib/main" />
                                    </target>
                                </configuration>
                            </execution>
                        </executions>
                    </plugin>
                    <plugin>
                        <artifactId>maven-dependency-plugin</artifactId>
                        <executions>
                            <execution>
                                <id>copy-dependencies</id>
                                <phase>package</phase>
                                <goals>
                                    <goal>copy-dependencies</goal>
                                </goals>
                                <configuration>
                                    <outputDirectory>${project.basedir}/lib/main</outputDirectory>
                                    <overWriteReleases>false</overWriteReleases>
                                    <overWriteSnapshots>false</overWriteSnapshots>
                                    <overWriteIfNewer>true</overWriteIfNewer>
                                    <excludeArtifactIds>android,maps,mockito-core</excludeArtifactIds>
                                </configuration>
                            </execution>
                        </executions>
                    </plugin>
                </plugins>
            </build>
        </profile>
    </profiles>

    <scm>
        <url>git@github.com:pivotal/robolectric.git</url>
        <connection>scm:git:git://github.com/pivotal/robolectric.git</connection>
        <developerConnection>scm:git:git@github.com:pivotal/robolectric.git</developerConnection>
    </scm>

    <ciManagement>
        <system>Hudson</system>
        <url>http://cibuilder.pivotallabs.com:8080/job/robolectric/</url>
    </ciManagement>

    <developers>
        <developer>
            <id>xian</id>
            <name>Christian Williams</name>
            <email>xian@pivotallabs.com</email>
            <organization>Pivotal Labs</organization>
            <organizationUrl>http://pivotallabs.com/</organizationUrl>
            <roles>
                <role>Developer</role>
            </roles>
            <timezone>PST/PDT</timezone>
        </developer>
        <developer>
            <id>tyler</id>
            <name>Tyler Schultz</name>
            <email>tyler@pivotallabs.com</email>
            <organization>Pivotal Labs</organization>
            <organizationUrl>http://pivotallabs.com/</organizationUrl>
            <roles>
                <role>Project Owner</role>
                <role>Developer</role>
            </roles>
            <timezone>PST/PDT</timezone>
        </developer>
        <developer>
            <id>phil</id>
            <name>Phil Goodwin</name>
            <email>phil@pivotallabs.com</email>
            <organization>Pivotal Labs</organization>
            <organizationUrl>http://pivotallabs.com/</organizationUrl>
            <roles>
                <role>Developer</role>
            </roles>
            <timezone>PST/PDT</timezone>
        </developer>
    </developers>

    <mailingLists>
        <mailingList>
            <name>User List</name>
            <post>robolectric@googlegroups.com</post>
            <archive>http://groups.google.com/group/robolectric</archive>
        </mailingList>
    </mailingLists>

    <licenses>
        <license>
            <name>MIT license</name>
            <comments>
                The MIT License

                Copyright (c) 2010 Xtreme Labs and Pivotal Labs

                Permission is hereby granted, free of charge, to any person obtaining a copy
                of this software and associated documentation files (the "Software"), to deal
                in the Software without restriction, including without limitation the rights
                to use, copy, modify, merge, publish, distribute, sublicense, and/or sell
                copies of the Software, and to permit persons to whom the Software is
                furnished to do so, subject to the following conditions:

                The above copyright notice and this permission notice shall be included in
                all copies or substantial portions of the Software.

                THE SOFTWARE IS PROVIDED "AS IS", WITHOUT WARRANTY OF ANY KIND, EXPRESS OR
                IMPLIED, INCLUDING BUT NOT LIMITED TO THE WARRANTIES OF MERCHANTABILITY,
                FITNESS FOR A PARTICULAR PURPOSE AND NONINFRINGEMENT. IN NO EVENT SHALL THE
                AUTHORS OR COPYRIGHT HOLDERS BE LIABLE FOR ANY CLAIM, DAMAGES OR OTHER
                LIABILITY, WHETHER IN AN ACTION OF CONTRACT, TORT OR OTHERWISE, ARISING FROM,
                OUT OF OR IN CONNECTION WITH THE SOFTWARE OR THE USE OR OTHER DEALINGS IN
                THE SOFTWARE.
            </comments>
        </license>
    </licenses>
</project><|MERGE_RESOLUTION|>--- conflicted
+++ resolved
@@ -10,11 +10,9 @@
 
     <groupId>com.pivotallabs</groupId>
     <artifactId>robolectric</artifactId>
-<<<<<<< HEAD
-    <version>0.9.9-widgetId-fork</version>
-=======
-    <version>1.0-RC2-SNAPSHOT</version>
->>>>>>> a0fbb6dc
+
+    <version>1.0-RC1--widgetId-fork</version>
+
     <packaging>jar</packaging>
     <name>Robolectric</name>
     <description>An alternative Android testing framework.</description>
